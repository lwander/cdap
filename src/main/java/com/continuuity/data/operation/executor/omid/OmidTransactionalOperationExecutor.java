/**
 * Copyright (C) 2012 Continuuity, Inc.
 */
package com.continuuity.data.operation.executor.omid;

import com.continuuity.api.data.OperationException;
import com.continuuity.api.data.OperationResult;
import com.continuuity.common.metrics.CMetrics;
import com.continuuity.common.metrics.MetricType;
import com.continuuity.common.utils.ImmutablePair;
import com.continuuity.data.dataset.Stream;
import com.continuuity.data.metadata.MetaDataEntry;
import com.continuuity.data.metadata.MetaDataStore;
import com.continuuity.data.metadata.SerializingMetaDataStore;
import com.continuuity.data.operation.ClearFabric;
import com.continuuity.data.operation.CompareAndSwap;
import com.continuuity.data.operation.Delete;
import com.continuuity.data.operation.Increment;
import com.continuuity.data.operation.OpenTable;
import com.continuuity.data.operation.OperationContext;
import com.continuuity.data.operation.Read;
import com.continuuity.data.operation.ReadAllKeys;
import com.continuuity.data.operation.ReadColumnRange;
import com.continuuity.data.operation.StatusCode;
import com.continuuity.data.operation.Write;
import com.continuuity.data.operation.WriteOperation;
import com.continuuity.data.operation.WriteOperationComparator;
import com.continuuity.data.operation.executor.ReadPointer;
import com.continuuity.data.operation.executor.Transaction;
import com.continuuity.data.operation.executor.TransactionalOperationExecutor;
import com.continuuity.data.operation.ttqueue.DequeueResult;
import com.continuuity.data.operation.ttqueue.EnqueueResult;
import com.continuuity.data.operation.ttqueue.QueueAck;
import com.continuuity.data.operation.ttqueue.QueueAdmin;
import com.continuuity.data.operation.ttqueue.QueueAdmin.GetGroupID;
import com.continuuity.data.operation.ttqueue.QueueConsumer;
import com.continuuity.data.operation.ttqueue.QueueDequeue;
import com.continuuity.data.operation.ttqueue.QueueEnqueue;
import com.continuuity.data.operation.ttqueue.QueueEntryPointer;
import com.continuuity.data.operation.ttqueue.QueueFinalize;
import com.continuuity.data.operation.ttqueue.QueueProducer;
import com.continuuity.data.operation.ttqueue.StatefulQueueConsumer;
import com.continuuity.data.operation.ttqueue.TTQueue;
import com.continuuity.data.operation.ttqueue.TTQueueTable;
import com.continuuity.data.table.OVCTableHandle;
import com.continuuity.data.table.OrderedVersionedColumnarTable;
import com.google.common.base.Charsets;
import com.google.common.base.Objects;
import com.google.common.base.Preconditions;
import com.google.common.collect.Maps;
import com.google.inject.Inject;
import com.google.inject.Singleton;
import com.yammer.metrics.core.MetricName;
import org.apache.hadoop.hbase.util.Bytes;
import org.slf4j.Logger;
import org.slf4j.LoggerFactory;

import java.util.ArrayList;
import java.util.Collections;
import java.util.List;
import java.util.Map;
import java.util.concurrent.ConcurrentHashMap;
import java.util.concurrent.ConcurrentMap;
import java.util.concurrent.ConcurrentSkipListMap;

import static com.continuuity.data.operation.ttqueue.QueueAdmin.GetQueueInfo;
import static com.continuuity.data.operation.ttqueue.QueueAdmin.QueueInfo;

/**
 * Implementation of an {@link com.continuuity.data.operation.executor.OperationExecutor}
 * that executes all operations within Omid-style transactions.
 *
 * See https://github.com/yahoo/omid/ for more information on the Omid design.
 */
@Singleton
public class OmidTransactionalOperationExecutor
  implements TransactionalOperationExecutor {

  private static final Logger Log
    = LoggerFactory.getLogger(OmidTransactionalOperationExecutor.class);

  public String getName() {
    return "omid(" + tableHandle.getName() + ")";
  }

  /**
   * The Transaction Oracle used by this executor instance.
   */
  @Inject
  TransactionOracle oracle;

  /**
   * The {@link OVCTableHandle} handle used to get references to tables.
   */
  @Inject
  OVCTableHandle tableHandle;

  private OrderedVersionedColumnarTable metaTable;
  private OrderedVersionedColumnarTable randomTable;
  private OrderedVersionedColumnarTable streamMetaTable;


  private StreamMetaOracle streamMetaOracle = new StreamMetaOracle();

  private MetaDataStore metaStore;

  private TTQueueTable queueTable;
  private TTQueueTable streamTable;

  public static boolean DISABLE_QUEUE_PAYLOADS = false;

  static int MAX_DEQUEUE_RETRIES = 200;
  static long DEQUEUE_RETRY_SLEEP = 5;

  // A proxy that runs all queue operations while managing state.
  // Also runs all queue operations for a single consumer serially.
  private final QueueStateProxy queueStateProxy = new QueueStateProxy();

  // Metrics

  /* -------------------  data fabric system metrics ---------------- */
  private CMetrics cmetric = new CMetrics(MetricType.System);

  private static final String METRIC_PREFIX = "omid-opex-";

  public static final String NUMOPS_METRIC_SUFFIX = "-numops";
  public static final String REQ_TYPE_READ_ALL_KEYS_NUM_OPS = METRIC_PREFIX + "ReadAllKeys" + NUMOPS_METRIC_SUFFIX;
  public static final String REQ_TYPE_READ_NUM_OPS = METRIC_PREFIX + "Read" + NUMOPS_METRIC_SUFFIX;
  public static final String REQ_TYPE_READ_COLUMN_RANGE_NUM_OPS =
    METRIC_PREFIX + "ReadColumnRange" + NUMOPS_METRIC_SUFFIX;
  public static final String REQ_TYPE_CLEAR_FABRIC_NUM_OPS = METRIC_PREFIX + "ClearFabric" + NUMOPS_METRIC_SUFFIX;
  public static final String REQ_TYPE_WRITE_OPERATION_BATCH_NUM_OPS =
    METRIC_PREFIX + "WriteOperationBatch" + NUMOPS_METRIC_SUFFIX;
  public static final String REQ_TYPE_WRITE_NUM_OPS = METRIC_PREFIX + "Write" + NUMOPS_METRIC_SUFFIX;
  public static final String REQ_TYPE_DELETE_NUM_OPS = METRIC_PREFIX + "Delete" + NUMOPS_METRIC_SUFFIX;
  public static final String REQ_TYPE_INCREMENT_NUM_OPS = METRIC_PREFIX + "Increment" + NUMOPS_METRIC_SUFFIX;
  public static final String REQ_TYPE_COMPARE_AND_SWAP_NUM_OPS =
    METRIC_PREFIX + "CompareAndSwap" + NUMOPS_METRIC_SUFFIX;
  public static final String REQ_TYPE_QUEUE_ENQUEUE_NUM_OPS = METRIC_PREFIX + "QueueEnqueue" + NUMOPS_METRIC_SUFFIX;
  public static final String REQ_TYPE_QUEUE_ACK_NUM_OPS = METRIC_PREFIX + "QueueAck" + NUMOPS_METRIC_SUFFIX;
  public static final String REQ_TYPE_QUEUE_DEQUEUE_NUM_OPS = METRIC_PREFIX + "QueueDequeue" + NUMOPS_METRIC_SUFFIX;
  public static final String REQ_TYPE_GET_GROUP_ID_NUM_OPS = METRIC_PREFIX + "GetGroupID" + NUMOPS_METRIC_SUFFIX;
  public static final String REQ_TYPE_GET_QUEUE_INFO_NUM_OPS = METRIC_PREFIX + "GetQueueInfo" + NUMOPS_METRIC_SUFFIX;
  public static final String REQ_TYPE_START_TRANSACTION_NUM_OPS =
    METRIC_PREFIX + "StartTransaction" + NUMOPS_METRIC_SUFFIX;
  public static final String REQ_TYPE_COMMIT_TRANSACTION_NUM_OPS =
    METRIC_PREFIX + "CommitTransaction" + NUMOPS_METRIC_SUFFIX;
  public static final String REQ_TYPE_QUEUE_CONFIGURE_NUM_OPS =
    METRIC_PREFIX + "QueueConfigure" + NUMOPS_METRIC_SUFFIX;

  public static final String LATENCY_METRIC_SUFFIX = "-latency";
  public static final String REQ_TYPE_READ_ALL_KEYS_LATENCY = METRIC_PREFIX + "ReadAllKeys" + LATENCY_METRIC_SUFFIX;
  public static final String REQ_TYPE_READ_LATENCY = METRIC_PREFIX + "Read" + LATENCY_METRIC_SUFFIX;
  public static final String REQ_TYPE_READ_COLUMN_RANGE_LATENCY =
    METRIC_PREFIX + "ReadColumnRange" + LATENCY_METRIC_SUFFIX;
  public static final String REQ_TYPE_CLEAR_FABRIC_LATENCY = METRIC_PREFIX + "ClearFabric" + LATENCY_METRIC_SUFFIX;
  public static final String REQ_TYPE_WRITE_OPERATION_BATCH_LATENCY =
    METRIC_PREFIX + "WriteOperationBatch" + LATENCY_METRIC_SUFFIX;
  public static final String REQ_TYPE_WRITE_LATENCY = METRIC_PREFIX + "Write" + LATENCY_METRIC_SUFFIX;
  public static final String REQ_TYPE_DELETE_LATENCY = METRIC_PREFIX + "Delete" + LATENCY_METRIC_SUFFIX;
  public static final String REQ_TYPE_INCREMENT_LATENCY = METRIC_PREFIX + "Increment" + LATENCY_METRIC_SUFFIX;
  public static final String REQ_TYPE_COMPARE_AND_SWAP_LATENCY =
    METRIC_PREFIX + "CompareAndSwap" + LATENCY_METRIC_SUFFIX;
  public static final String REQ_TYPE_QUEUE_ENQUEUE_LATENCY = METRIC_PREFIX + "QueueEnqueue" + LATENCY_METRIC_SUFFIX;
  public static final String REQ_TYPE_QUEUE_ACK_LATENCY = METRIC_PREFIX + "QueueAck" + LATENCY_METRIC_SUFFIX;
  public static final String REQ_TYPE_QUEUE_DEQUEUE_LATENCY = METRIC_PREFIX + "QueueDequeue" + LATENCY_METRIC_SUFFIX;
  public static final String REQ_TYPE_GET_GROUP_ID_LATENCY = METRIC_PREFIX + "GetGroupID" + LATENCY_METRIC_SUFFIX;
  public static final String REQ_TYPE_GET_QUEUE_INFO_LATENCY = METRIC_PREFIX + "GetQueueInfo" + LATENCY_METRIC_SUFFIX;
  public static final String REQ_TYPE_QUEUE_CONFIGURE_LATENCY = METRIC_PREFIX + "QueueConfigure" + LATENCY_METRIC_SUFFIX;

  private void incMetric(String metric) {
    cmetric.meter(metric, 1);
  }

  private long begin() {
    return System.currentTimeMillis();
  }

  private void end(String metric, long beginning) {
    cmetric.histogram(metric, System.currentTimeMillis() - beginning);
  }

  /* -------------------  (interstitial) queue metrics ---------------- */
  private ConcurrentMap<String, CMetrics> queueMetrics =
      new ConcurrentHashMap<String, CMetrics>();

  private CMetrics getQueueMetric(String group) {
    CMetrics metric = queueMetrics.get(group);
    if (metric == null) {
      queueMetrics.putIfAbsent(group,
          new CMetrics(MetricType.FlowSystem, group));
      metric = queueMetrics.get(group);
      Log.trace("Created new CMetrics for group '" + group + "'.");
      // System.err.println("Created new CMetrics for group '" + group + "'.");
    }
    return metric;
  }

  private ConcurrentMap<byte[], ImmutablePair<String, String>>
      queueMetricNames = new ConcurrentSkipListMap<byte[],
      ImmutablePair<String, String>>(Bytes.BYTES_COMPARATOR);

  private ImmutablePair<String, String> getQueueMetricNames(byte[] queue) {
    ImmutablePair<String, String> names = queueMetricNames.get(queue);
    if (names == null) {
      String name = new String(queue).replace(":", "");
      queueMetricNames.putIfAbsent(queue, new ImmutablePair<String, String>
          ("q.enqueue." + name, "q.ack." + name));
      names = queueMetricNames.get(queue);
      Log.trace("using metric name '" + names.getFirst() + "' and '"
          + names.getSecond() + "' for queue '" + new String(queue) + "'");
      //System.err.println("using metric name '" + names.getFirst() + "' and '"
      //    + names.getSecond() + "' for queue '" + new String(queue) + "'");
    }
    return names;
  }

  private void enqueueMetric(byte[] queue, QueueProducer producer) {
    if (producer != null && producer.getProducerName() != null) {
      String metricName = getQueueMetricNames(queue).getFirst();
      getQueueMetric(producer.getProducerName()).meter(metricName, 1);
    }
  }

  private void ackMetric(byte[] queue, QueueConsumer consumer) {
    if (consumer != null && consumer.getGroupName() != null) {
      String metricName = getQueueMetricNames(queue).getSecond();
      getQueueMetric(consumer.getGroupName()).meter(metricName, 1);
    }
  }


  /* -------------------  (global) stream metrics ---------------- */
  private CMetrics streamMetric = // we use a global flow group
      new CMetrics(MetricType.FlowSystem, "-.-.-.-.-.0");

  private ConcurrentMap<byte[], ImmutablePair<String, String>>
      streamMetricNames = new ConcurrentSkipListMap<byte[],
      ImmutablePair<String, String>>(Bytes.BYTES_COMPARATOR);

  private ImmutablePair<String, String> getStreamMetricNames(byte[] stream) {
    ImmutablePair<String, String> names = streamMetricNames.get(stream);
    if (names == null) {
      String name = new String(stream).replace(":", "");
      streamMetricNames.putIfAbsent(stream, new ImmutablePair<String, String>(
        "stream.enqueue." + name, "stream.storage." + name));
      names = streamMetricNames.get(stream);
      Log.trace("using metric name '" + names.getFirst() + "' and '"
          + names.getSecond() + "' for stream '" + new String(stream) + "'");
      //System.err.println("using metric name '" + names.getFirst() + "' and '"
      //    + names.getSecond() + "' for stream '" + new String(stream) + "'");
    }
    return names;
  }

  private boolean isStream(byte[] queueName) {
    return Bytes.startsWith(queueName, TTQueue.STREAM_NAME_PREFIX);
  }

  private int streamSizeEstimate(byte[] streamName, int dataSize, int numEntries) {
    // assume HBase uses space for the stream name, the data, and some metadata
    return dataSize + numEntries * (streamName.length + 50);
  }

  private void streamMetric(byte[] streamName, int dataSize, int numEntries) {
    ImmutablePair<String, String> names = getStreamMetricNames(streamName);
    streamMetric.meter(names.getFirst(), 1);
    streamMetric.meter(names.getSecond(), streamSizeEstimate(streamName, dataSize, numEntries));
  }

  // By using this we reduce amount of strings to concat for super-freq operations, which (shown in tests) reduces
  // mem allocation by at least 10% and cpu time by at least 10% at the moment of change
  private CMetrics dataSetReadMetric = // we use a global flow group
    new CMetrics(MetricType.FlowSystem, "-.-.-.-.-.0") {
      @Override
      protected MetricName getMetricName(Class<?> scope, String metricName) {
        return super.getMetricName(scope, "dataset.read." + metricName);
      }
    };

  private CMetrics dataSetWriteMetric = // we use a global flow group
    new CMetrics(MetricType.FlowSystem, "-.-.-.-.-.0") {
      @Override
      protected MetricName getMetricName(Class<?> scope, String metricName) {
        return super.getMetricName(scope, "dataset.write." + metricName);
      }
    };

  private CMetrics dataSetStorageMetric = // we use a global flow group
    new CMetrics(MetricType.FlowSystem, "-.-.-.-.-.0") {
      @Override
      protected MetricName getMetricName(Class<?> scope, String metricName) {
        return super.getMetricName(scope, "dataset.storage." + metricName);
      }
    };

  private void dataSetMetric_read(String dataSetName) {
    dataSetReadMetric.meter(dataSetName == null ? "null" : dataSetName, 1);
  }

  private void dataSetMetric_write(String dataSetName, int dataSize) {
    dataSetWriteMetric.meter(dataSetName == null ? "null" : dataSetName, 1);
    dataSetStorageMetric.meter(dataSetName == null ? "null" : dataSetName, dataSize);
  }
  
  /* -------------------  end metrics ---------------- */

  // named table management

  // a map of logical table name to existing <real name, table>, caches
  // the meta data store and the ovc table handle
  // there are three possible states for a table:
  // 1. table does not exist or is not known -> no entry
  // 2. table is being created -> entry with real name, but null for the table
  // 3. table is known -> entry with name and table
  ConcurrentMap<ImmutablePair<String,String>,
      ImmutablePair<byte[], OrderedVersionedColumnarTable>> namedTables;

  // method to find - and if necessary create - a table
  OrderedVersionedColumnarTable findRandomTable(OperationContext context, String name) throws OperationException {

    // check whether it is one of the default tables these are always
    // pre-loaded at initializaton and we can just return them
    if (null == name)
      return this.randomTable;
    if ("meta".equals(name))
      return this.metaTable;

    // look up table in in-memory map. if this returns:
    // an actual name and OVCTable, return that OVCTable
    ImmutablePair<String, String> tableKey = new
        ImmutablePair<String, String>(context.getAccount(), name);
    ImmutablePair<byte[], OrderedVersionedColumnarTable> nameAndTable =
        this.namedTables.get(tableKey);
    if (nameAndTable != null) {
      if (nameAndTable.getSecond() != null)
        return nameAndTable.getSecond();

      // an actual name and null for the table, then sleep/repeat until the look
      // up returns non-null for the table. This is the case when some other
      // thread in the same process has generated an actual name and is in the
      // process of creating that table.
      return waitForTableToMaterialize(tableKey);
    }
    // null: then this table has not been opened by any thread in this
    // process. In this case:
    // Read the meta data for the logical name from MDS.
    MetaDataEntry meta = this.metaStore.get(
        context, context.getAccount(), null, "namedTable", name);
    if (null != meta) {
      return waitForTableToMaterializeInMeta(context, name, meta);

    // Null: Nobody has started to create this.
    } else {
      // Generate a new actual name, and write that name with status Pending
      // to MDS in a Compare-and-Swap operation
      byte[] actualName = generateActualName(context, name);
      MetaDataEntry newMeta = new MetaDataEntry(context.getAccount(), null,
          "namedTable", name);
      newMeta.addField("actual", actualName);
      newMeta.addField("status", "pending");
      try {
        this.metaStore.add(context, newMeta);
      } catch (OperationException e) {
        if (e.getStatus() == StatusCode.WRITE_CONFLICT) {
          // If C-a-S failed with write conflict, then some other process (or
          // thread) has concurrently attempted the same and wins.
          return waitForTableToMaterializeInMeta(context, name, newMeta);
        }
        else throw e;
      }
      //C-a-S succeeded, add <actual name, null> to MEM to inform other threads
      //in this process to wait (no other thread could have updated in the
      //    mean-time without updating MDS)
      this.namedTables.put(tableKey,
          new ImmutablePair<byte[], OrderedVersionedColumnarTable>(
              actualName, null));

      //Create a new actual table for the actual name. This should never fail.
      OrderedVersionedColumnarTable table =
          getTableHandle().getTable(actualName);

      // Update MDS with the new status Ready. This can be an ordinary Write
      newMeta.addField("status", "ready");
      this.metaStore.update(context, newMeta);

      // because all others are waiting.
      // Update MEM with the actual created OVCTable.
      this.namedTables.put(tableKey,
          new ImmutablePair<byte[], OrderedVersionedColumnarTable>(
              actualName, table));
      //Return the created table.
      return table;
    }
  }

  private byte[] generateActualName(OperationContext context, String name) {
    // TODO make this generate a new id every time it is called
    return ("random_" + context.getAccount() + "_" + name).getBytes();
  }

  private OrderedVersionedColumnarTable waitForTableToMaterialize(ImmutablePair<String, String> tableKey) {
    while (true) {
      ImmutablePair<byte[], OrderedVersionedColumnarTable> nameAndTable =
          this.namedTables.get(tableKey);
      if (nameAndTable == null) {
        throw new RuntimeException("In-memory entry went from non-null to null " +
            "for named table \"" + tableKey.getSecond() + "\"");
      }
      if (nameAndTable.getSecond() != null) {
        return nameAndTable.getSecond();
      }
      // sleep a little
      try {
        Thread.sleep(50);
      } catch (InterruptedException e) {
        // what the heck should I do?
      }
    }
    // TODO should this time out after some time or number of attempts?
  }

  OrderedVersionedColumnarTable waitForTableToMaterializeInMeta(OperationContext context,
                                                                String name,
                                                                MetaDataEntry meta)
    throws OperationException {

    while(true) {
      // If this returns: An actual name and status Ready: The table is ready
      // to use, open the table, add it to MEM and return it
      if ("ready".equals(meta.getTextField("status"))) {
        byte[] actualName = meta.getBinaryField("actual");
        if (actualName == null)
          throw new RuntimeException("Encountered meta data entry of type " +
              "\"namedTable\" without actual name for table name \"" +
              name +"\".");
        OrderedVersionedColumnarTable table =
            getTableHandle().getTable(actualName);
        if (table == null)
          throw new RuntimeException("table handle \"" + getTableHandle()
              .getName() + "\": getTable returned null for actual table name "
              + "\"" + new String(actualName) + "\"");

        // update MEM. This can be ordinary put, because even if some other
        // thread updated it in the meantime, it would have put the same table.
        ImmutablePair<String, String> tableKey = new
            ImmutablePair<String, String>(context.getAccount(), name);
        this.namedTables.put(tableKey,
            new ImmutablePair<byte[], OrderedVersionedColumnarTable>(
                actualName, table));
        return table;
      }
      // An actual name and status Pending: The table is being created. Loop
      // and repeat MDS read until status is Ready and see previous case
      else if (!"pending".equals(meta.getTextField("status"))) {
        throw new RuntimeException("Found meta data entry with unkown status " +
            Objects.toStringHelper(meta.getTextField("status")));
      }

      // sleep a little
      try {
        Thread.sleep(50);
      } catch (InterruptedException e) {
        // what the heck should I do?
      }

      // reread the meta data, hopefully it has changed to ready
      meta = this.metaStore.get(
          context, context.getAccount(), null, "namedTable", name);
      if (meta == null) {
        // this should never happen - we only enter this method in two cases:
        // 1. there is already an entry, but it might be pending
        // 2. we encountered a read conflict when attempting to create it
        //    - hence this get must see that conflicting write
        // TODO what if someone deleted it after the write conflict happened?
        // TODO what if the write conflict was caused by a delete?
        throw new RuntimeException("Meta data entry went from non-null to null " +
            "for table \"" + name + "\"");
      }
      // TODO should this time out after some time or number of attempts?
    }
  }

  // Single reads

  @Override
  public OperationResult<List<byte[]>> execute(OperationContext context,
                                               ReadAllKeys readKeys)
    throws OperationException {
    return execute(context, null, readKeys);
  }

  @Override
  public OperationResult<List<byte[]>> execute(OperationContext context,
                                               Transaction transaction,
                                               ReadAllKeys readKeys)
    throws OperationException {

    initialize();
    incMetric(REQ_TYPE_READ_ALL_KEYS_NUM_OPS);
    long begin = begin();
    OrderedVersionedColumnarTable table = this.findRandomTable(context, readKeys.getTable());
    ReadPointer pointer =
      transaction == null ? this.oracle.getReadPointer() : transaction.getReadPointer();
    List<byte[]> result = table.getKeys(readKeys.getLimit(), readKeys.getOffset(), pointer);
    end(REQ_TYPE_READ_ALL_KEYS_LATENCY, begin);
    dataSetMetric_read(readKeys.getMetricName());
    return new OperationResult<List<byte[]>>(result);
  }

  @Override
  public OperationResult<Map<byte[], byte[]>> execute(OperationContext context,
                                                      Read read)
    throws OperationException {
    return execute(context, null, read);
  }

  @Override
  public OperationResult<Map<byte[], byte[]>> execute(OperationContext context,
                                                      Transaction transaction,
                                                      Read read)
    throws OperationException {
    initialize();
    incMetric(REQ_TYPE_READ_NUM_OPS);
    long begin = begin();
    OrderedVersionedColumnarTable table = this.findRandomTable(context, read.getTable());
    ReadPointer pointer =
      transaction == null ? this.oracle.getReadPointer() : transaction.getReadPointer();
    OperationResult<Map<byte[], byte[]>> result =
      table.get(read.getKey(), read.getColumns(), pointer);
    end(REQ_TYPE_READ_LATENCY, begin);
    dataSetMetric_read(read.getMetricName());
    return result;
  }

  @Override
  public OperationResult<Map<byte[], byte[]>> execute(OperationContext context,
                                                      ReadColumnRange readColumnRange)
    throws OperationException {
    return execute(context, null, readColumnRange);
  }

  @Override
  public OperationResult<Map<byte[], byte[]>> execute(OperationContext context,
                                                      Transaction transaction,
                                                      ReadColumnRange readColumnRange)
    throws OperationException {

    initialize();
    incMetric(REQ_TYPE_READ_COLUMN_RANGE_NUM_OPS);
    long begin = begin();
    OrderedVersionedColumnarTable table =
      this.findRandomTable(context, readColumnRange.getTable());
    ReadPointer pointer =
      transaction == null ? this.oracle.getReadPointer() : transaction.getReadPointer();
    OperationResult<Map<byte[], byte[]>> result = table.get(
      readColumnRange.getKey(), readColumnRange.getStartColumn(),
      readColumnRange.getStopColumn(), readColumnRange.getLimit(),
      pointer);
    end(REQ_TYPE_READ_COLUMN_RANGE_LATENCY, begin);
    dataSetMetric_read(readColumnRange.getMetricName());
    return result;
  }

  // Administrative calls

  @Override
  public void execute(OperationContext context,
                      ClearFabric clearFabric) throws OperationException {
    initialize();
    incMetric(REQ_TYPE_CLEAR_FABRIC_NUM_OPS);
    long begin = begin();
    if (clearFabric.shouldClearData()) this.randomTable.clear();
    if (clearFabric.shouldClearTables()) {
      List<MetaDataEntry> entries = this.metaStore.list(
          context, context.getAccount(), null, "namedTable", null);
      for (MetaDataEntry entry : entries) {
        String name = entry.getId();
        OrderedVersionedColumnarTable table = findRandomTable(context, name);
        table.clear();
        this.namedTables.remove(new ImmutablePair<String,
            String>(context.getAccount(),name));
        this.metaStore.delete(context, entry.getAccount(),
            entry.getApplication(), entry.getType(), entry.getId());
      }
    }
    if (clearFabric.shouldClearMeta()) this.metaTable.clear();
    if (clearFabric.shouldClearQueues()) this.queueTable.clear();
    if (clearFabric.shouldClearStreams()) this.streamTable.clear();
    end(REQ_TYPE_CLEAR_FABRIC_LATENCY, begin);
  }

  @Override
  public void execute(OperationContext context, OpenTable openTable)
    throws OperationException {
    initialize();
    findRandomTable(context, openTable.getTableName());
  }

  // Write batches

  @Override
  public void commit(OperationContext context, List<WriteOperation> writes)
    throws OperationException {
    initialize();
    incMetric(REQ_TYPE_WRITE_OPERATION_BATCH_NUM_OPS);
    long begin = begin();
    cmetric.meter(METRIC_PREFIX + "WriteOperationBatch_NumReqs", writes.size());
    commit(context, startTransaction(), writes);
    end(REQ_TYPE_WRITE_OPERATION_BATCH_LATENCY, begin);
  }

  @Override
  public Transaction startTransaction(OperationContext context)
    throws OperationException {
    return this.startTransaction();
  }

  @Override
  public Transaction execute(OperationContext context,
                             Transaction transaction,
                             List<WriteOperation> writes) throws OperationException {
    // make sure we have a valid transaction
    if (transaction != null) {
      oracle.validateTransaction(transaction);
    } else {
      transaction = startTransaction();
    }

    // TODO should we add an empty batch of undos to the transaction in oracle?
    // TODO That would update the timestamp of the transaction and prevent it from time out
    if (writes.isEmpty()) {
      return transaction;
    }

    // Re-order operations (create a copy for now)
    List<WriteOperation> orderedWrites = new ArrayList<WriteOperation>(writes);
    Collections.sort(orderedWrites, new WriteOperationComparator());

    // Execute operations
    List<Undo> undos = new ArrayList<Undo>(writes.size());

    boolean abort = false;
    WriteTransactionResult writeTxReturn = null;
    for (WriteOperation write : orderedWrites) {

      writeTxReturn = dispatchWrite(context, write, transaction);

      if (!writeTxReturn.success) {
        // Write operation failed
        cmetric.meter(METRIC_PREFIX + "WriteOperationBatch_FailedWrites", 1);
        abort = true;
        break;
      } else {
        // Write was successful.  Store undo if we need to abort and continue
        undos.addAll(writeTxReturn.undos);
      }
    }

    // whether success or not, we must notify the oracle of all operations
    if (!undos.isEmpty()) {
      addToTransaction(transaction, undos);
    }

    // if any write failed, abort the transaction
    if (abort) {
      abort(context, transaction);
      throw new OmidTransactionException(
        writeTxReturn.statusCode, writeTxReturn.message);
      }
    return transaction; // TODO auto generated body
    }

  @Override
  public void commit(OperationContext context,
                     Transaction transaction)
    throws OperationException {

    // attempt to commit in Oracle
    TransactionResult txResult = commitTransaction(transaction);
    if (!txResult.isSuccess()) {
      // make sure to emit the metric for failed commits
      cmetric.meter(METRIC_PREFIX + "WriteOperationBatch_FailedCommits", 1);

      // attempt to undo all the writes of the transaction
      // (transaction is already marked as invalid in oracle)
      attemptUndo(context, transaction, txResult.getUndos());

      throw new OmidTransactionException(StatusCode.WRITE_CONFLICT,
                                         "Commit of transaction failed, transaction aborted");
    }
    // Commit was successful.

    // TODO this must go away with the new queue implementation
    // If the transaction did a queue ack, finalize it
    QueueFinalize finalize = txResult.getFinalize();
    if (finalize != null) {
      finalize.execute(queueStateProxy, getQueueTable(finalize.getQueueName()), transaction);
    }

    // emit metrics for the transaction and the queues/streams involved
    cmetric.meter(
      METRIC_PREFIX + "WriteOperationBatch_SuccessfulTransactions", 1);
    // for each queue operation (enqueue or ack)
    for (Undo undo : txResult.getUndos()) {
      if (undo instanceof QueueUndo.QueueUnenqueue) {
        QueueUndo.QueueUnenqueue unenqueue = (QueueUndo.QueueUnenqueue)undo;
        QueueProducer producer = unenqueue.producer;
        enqueueMetric(unenqueue.queueName, producer);
        if (isStream(unenqueue.queueName)) {
          streamMetric(unenqueue.queueName, unenqueue.sumOfSizes, unenqueue.numEntries());
        }
      } else if (undo instanceof QueueUndo.QueueUnack) {
        QueueUndo.QueueUnack unack = (QueueUndo.QueueUnack)undo;
        QueueConsumer consumer = unack.consumer;
        ackMetric(unack.queueName, consumer);
      }
    }
    // done
  }

  @Override
  public void commit(OperationContext context,
                     Transaction transaction,
                     List<WriteOperation> writes) throws OperationException {
    transaction = execute(context, transaction, writes);
    commit(context, transaction);
  }

  @Override
  public void abort(OperationContext context, Transaction transaction) throws OperationException {
    // abort transaction in oracle, that returns the undos to be performed
    TransactionResult txResult = abortTransaction(transaction);
    // attempt to ubdo all the writes of the transaction
    // (transaction is already marked as invalid in oracle)
    attemptUndo(context, transaction, txResult.getUndos());
  }

  @Override
  public Map<byte[], Long> increment(OperationContext context,
                                     Increment increment) throws
    OperationException {
    // start transaction, execute increment, commit transaction, return result
    Transaction tx = startTransaction();
    Map<byte[], Long> result = increment(context, tx, increment);
    commit(context, tx);
    return result;
  }

  @Override
  public Map<byte[], Long> increment(OperationContext context,
                                     Transaction transaction,
                                     Increment increment) throws OperationException {
    // if a null transaction is passed in,
    if (transaction == null) {
      throw new OmidTransactionException(StatusCode.INVALID_TRANSACTION, "transaction cannot be null");
    } else {
      oracle.validateTransaction(transaction);
    }

    WriteTransactionResult writeTxReturn = write(context, increment, transaction);
    List<Undo> undos = writeTxReturn.undos;
    // whether success or not, we must notify the oracle of all operations
    if (null != undos && !undos.isEmpty()) {
      addToTransaction(transaction, undos);
    }
    if (writeTxReturn.success) {
      // increment was successful. the return value is in the write transaction result
      return writeTxReturn.incrementResult;
    } else {
      // operation failed
      cmetric.meter(METRIC_PREFIX + "WriteOperationBatch_FailedWrites", 1);
      abort(context, transaction);
      throw new OmidTransactionException(writeTxReturn.statusCode, writeTxReturn.message);
    }
  }

  public OVCTableHandle getTableHandle() {
    return this.tableHandle;
  }

  static final List<Undo> noUndos = Collections.emptyList();

  class WriteTransactionResult {
    final boolean success;
    final int statusCode;
    final String message;
    final List<Undo> undos;
    Map<byte[], Long> incrementResult;

    WriteTransactionResult(boolean success, int status, String message, List<Undo> undos) {
      this.success = success;
      this.statusCode = status;
      this.message = message;
      this.undos = undos;
    }

    // successful, one delete to undo
    WriteTransactionResult(Undo undo) {
      this(true, StatusCode.OK, null, Collections.singletonList(undo));
    }

    // successful increment, one delete to undo
    WriteTransactionResult(Undo undo, Map<byte[], Long> incrementResult) {
      this(true, StatusCode.OK, null, Collections.singletonList(undo));
      this.incrementResult = incrementResult;
    }

    // failure with status code and message, nothing to undo
    WriteTransactionResult(int status, String message) {
      this(false, status, message, noUndos);
    }
  }

  /**
   * Actually perform the various write operations.
   */
  private WriteTransactionResult dispatchWrite(
      OperationContext context, WriteOperation write,
      Transaction transaction) throws OperationException {
    if (write instanceof Write) {
      return write(context, (Write)write, transaction);
    } else if (write instanceof Delete) {
      return write(context, (Delete)write, transaction);
    } else if (write instanceof Increment) {
      return write(context, (Increment)write, transaction);
    } else if (write instanceof CompareAndSwap) {
      return write(context, (CompareAndSwap)write, transaction);
    } else if (write instanceof QueueEnqueue) {
      return write((QueueEnqueue)write, transaction);
    } else if (write instanceof QueueAck) {
      return write((QueueAck)write, transaction);
    }
    return new WriteTransactionResult(StatusCode.INTERNAL_ERROR,
        "Unknown write operation " + write.getClass().getName());
  }

  WriteTransactionResult write(OperationContext context, Write write, Transaction transaction)
    throws OperationException {
    initialize();
    incMetric(REQ_TYPE_WRITE_NUM_OPS);
    long begin = begin();
    OrderedVersionedColumnarTable table = this.findRandomTable(context, write.getTable());
    table.put(write.getKey(), write.getColumns(), transaction.getWriteVersion(), write.getValues());
    end(REQ_TYPE_WRITE_LATENCY, begin);
    dataSetMetric_write(write.getMetricName(), write.getSize());
//    return new WriteTransactionResult(new Delete(write.getTable(), write.getKey(), write.getColumns()));
    return new WriteTransactionResult(new UndoWrite(write.getTable(), write.getKey(), write.getColumns()));
  }

  WriteTransactionResult write(OperationContext context, Delete delete,
      Transaction transaction) throws OperationException {
    initialize();
    incMetric(REQ_TYPE_DELETE_NUM_OPS);
    long begin = begin();
    OrderedVersionedColumnarTable table =
        this.findRandomTable(context, delete.getTable());
    table.deleteAll(delete.getKey(), delete.getColumns(), transaction.getWriteVersion());
    end(REQ_TYPE_DELETE_LATENCY, begin);
    dataSetMetric_write(delete.getMetricName(), delete.getSize());
    return new WriteTransactionResult(
        new UndoDelete(delete.getTable(), delete.getKey(), delete.getColumns()));
  }

  WriteTransactionResult write(OperationContext context, Increment increment,
      Transaction transaction) throws OperationException {
    initialize();
    incMetric(REQ_TYPE_INCREMENT_NUM_OPS);
    long begin = begin();
    Map<byte[],Long> map;
    try {
      OrderedVersionedColumnarTable table =
          this.findRandomTable(context, increment.getTable());
      map = table.increment(increment.getKey(), increment.getColumns(), increment.getAmounts(),
                            transaction.getReadPointer(), transaction.getWriteVersion());
    } catch (OperationException e) {
      return new WriteTransactionResult(e.getStatus(), e.getMessage());
    }
    end(REQ_TYPE_INCREMENT_LATENCY, begin);
    dataSetMetric_write(increment.getMetricName(), increment.getSize());
    return new WriteTransactionResult(
        new UndoWrite(increment.getTable(), increment.getKey(), increment.getColumns()), map);
  }

  WriteTransactionResult write(OperationContext context, CompareAndSwap write,
      Transaction transaction) throws OperationException {
    initialize();
    incMetric(REQ_TYPE_COMPARE_AND_SWAP_NUM_OPS);
    long begin = begin();
    try {
      OrderedVersionedColumnarTable table =
          this.findRandomTable(context, write.getTable());
      table.compareAndSwap(write.getKey(), write.getColumn(), write.getExpectedValue(), write.getNewValue(),
                           transaction.getReadPointer(), transaction.getWriteVersion());
    } catch (OperationException e) {
      return new WriteTransactionResult(e.getStatus(), e.getMessage());
    }
    end(REQ_TYPE_COMPARE_AND_SWAP_LATENCY, begin);
    dataSetMetric_write(write.getMetricName(), write.getSize());
    return new WriteTransactionResult(
        new UndoWrite(write.getTable(), write.getKey(), new byte[][] { write.getColumn() }));
  }

  // TTQueues

  /**
   * Enqueue operations always succeed but can be rolled back.
   *
   * They are rolled back with an invalidate.
   */
  WriteTransactionResult write(QueueEnqueue enqueue, Transaction transaction) throws OperationException {
    initialize();
    incMetric(REQ_TYPE_QUEUE_ENQUEUE_NUM_OPS);
    long begin = begin();
    EnqueueResult result = getQueueTable(enqueue.getKey()).enqueue(enqueue.getKey(), enqueue.getEntries(),
                                                                   transaction);

    streamMetaOracle.writeMeta(result.getEntryPointer(), this.streamMetaTable);
    end(REQ_TYPE_QUEUE_ENQUEUE_LATENCY, begin);

    return new WriteTransactionResult(
        new QueueUndo.QueueUnenqueue(enqueue.getKey(), enqueue.getEntries(), enqueue.getProducer(),
                                     result.getEntryPointers()));
  }

  WriteTransactionResult write(final QueueAck ack, final Transaction transaction)
    throws  OperationException {

    initialize();
    incMetric(REQ_TYPE_QUEUE_ACK_NUM_OPS);
    long begin = begin();
    try {
      queueStateProxy.run(ack.getKey(), ack.getConsumer(),
                          new QueueStateProxy.QueueRunnable() {
                            @Override
                            public void run(StatefulQueueConsumer statefulQueueConsumer) throws OperationException {
                              getQueueTable(ack.getKey()).ack(ack.getKey(), ack.getEntryPointers(),
                                                              statefulQueueConsumer, transaction);
                            }
                          });
    } catch (OperationException e) {
      // Ack failed, roll back transaction
      return new WriteTransactionResult(e.getStatus(), e.getMessage());
    } finally {
      end(REQ_TYPE_QUEUE_ACK_LATENCY, begin);
    }
    return new WriteTransactionResult(
        new QueueUndo.QueueUnack(ack.getKey(), ack.getEntryPointers(),
                                 ack.getConsumer(), ack.getNumGroups()));
  }

  @Override
  public DequeueResult execute(OperationContext context, final QueueDequeue dequeue) throws OperationException {
    initialize();
    incMetric(REQ_TYPE_QUEUE_DEQUEUE_NUM_OPS);
    long begin = begin();
    final TTQueueTable queueTable = getQueueTable(dequeue.getKey());

    DequeueResult result =
      queueStateProxy.call(dequeue.getKey(), dequeue.getConsumer(),
                                    new QueueStateProxy.QueueCallable<DequeueResult>() {
                                      @Override
                                      public DequeueResult call(StatefulQueueConsumer statefulQueueConsumer)
                                        throws OperationException {
                                        return queueTable.dequeue(dequeue.getKey(), statefulQueueConsumer,
                                                                  oracle.getReadPointer());
                                      }
                                    });
    end(REQ_TYPE_QUEUE_DEQUEUE_LATENCY, begin);
    return result;
  }

  @Override
  public long execute(OperationContext context, GetGroupID getGroupId) throws OperationException {
    initialize();
    incMetric(REQ_TYPE_GET_GROUP_ID_NUM_OPS);
    long begin = begin();
    TTQueueTable table = getQueueTable(getGroupId.getQueueName());
    long groupid = table.getGroupID(getGroupId.getQueueName());
    end(REQ_TYPE_GET_GROUP_ID_LATENCY, begin);
    return groupid;
  }

  @Override
  public OperationResult<QueueAdmin.QueueInfo> execute(OperationContext context, GetQueueInfo getQueueInfo)
                                                       throws OperationException
  {
    initialize();
    incMetric(REQ_TYPE_GET_QUEUE_INFO_NUM_OPS);
    long begin = begin();
    TTQueueTable table = getQueueTable(getQueueInfo.getQueueName());
    QueueInfo queueInfo = table.getQueueInfo(getQueueInfo.getQueueName());
    end(REQ_TYPE_GET_QUEUE_INFO_LATENCY, begin);
    return queueInfo == null ?
        new OperationResult<QueueInfo>(StatusCode.QUEUE_NOT_FOUND) :
        new OperationResult<QueueAdmin.QueueInfo>(queueInfo);
  }

  @Override
<<<<<<< HEAD
  public void execute(OperationContext context, Transaction transaction, final QueueAdmin.QueueConfigure configure)
=======
  public void execute(OperationContext context, QueueAdmin.QueueConfigure configure)
>>>>>>> b4245552
    throws OperationException
  {
    initialize();
    incMetric(REQ_TYPE_QUEUE_CONFIGURE_NUM_OPS);
    long begin = begin();
<<<<<<< HEAD
    final TTQueueTable table = getQueueTable(configure.getQueueName());
    queueStateProxy.run(configure.getQueueName(), configure.getNewConsumer(),
                        new QueueStateProxy.QueueRunnable() {
                          @Override
                          public void run(StatefulQueueConsumer statefulQueueConsumer) throws OperationException {
                            table.configure(configure.getQueueName(), statefulQueueConsumer);
                          }
                        });
=======
    TTQueueTable table = getQueueTable(configure.getQueueName());
    table.configure(configure.getQueueName(), configure.getNewConsumer(), oracle.getReadPointer());
>>>>>>> b4245552
    end(REQ_TYPE_QUEUE_CONFIGURE_LATENCY, begin);
  }

  Transaction startTransaction() {
    incMetric(REQ_TYPE_START_TRANSACTION_NUM_OPS);
    return this.oracle.startTransaction();
  }

  void addToTransaction(Transaction transaction, List<Undo> undos)
      throws OmidTransactionException {
    this.oracle.addToTransaction(transaction, undos);
  }

  TransactionResult commitTransaction(Transaction transaction)
    throws OmidTransactionException {
    incMetric(REQ_TYPE_COMMIT_TRANSACTION_NUM_OPS);
    return this.oracle.commitTransaction(transaction);
  }

  TransactionResult abortTransaction(Transaction transaction)
    throws OmidTransactionException {
    incMetric(REQ_TYPE_COMMIT_TRANSACTION_NUM_OPS);
    return this.oracle.abortTransaction(transaction);
  }


  private void attemptUndo(OperationContext context,
                           Transaction transaction,
                           List<Undo> undos)
      throws OperationException {
    // Perform queue invalidates
    cmetric.meter(METRIC_PREFIX + "WriteOperationBatch_AbortedTransactions", 1);
    for (Undo undo : undos) {
      if (undo instanceof QueueUndo) {
        QueueUndo queueUndo = (QueueUndo)undo;
        queueUndo.execute(queueStateProxy, transaction, getQueueTable(queueUndo.queueName));
      }
      if (undo instanceof UndoWrite) {
        UndoWrite tableUndo = (UndoWrite)undo;
        OrderedVersionedColumnarTable table =
            this.findRandomTable(context, tableUndo.getTable());
        if (tableUndo instanceof UndoDelete) {
          table.undeleteAll(tableUndo.getKey(), tableUndo.getColumns(), transaction.getWriteVersion());
        } else {
          table.delete(tableUndo.getKey(), tableUndo.getColumns(), transaction.getWriteVersion());
        }
      }
    }
    // if any of the undos fails, we won't reach this point.
    // That is, the tx will remain in the oracle as invalid
    oracle.removeTransaction(transaction);
  }

  // Single Write Operations (Wrapped and called in a transaction batch)

  @SuppressWarnings("unused")
  private void unsupported(String msg) {
    throw new RuntimeException(msg);
  }

  @Override
  public void commit(OperationContext context, WriteOperation write) throws OperationException {
    commit(context, Collections.singletonList(write));
  }

  private TTQueueTable getQueueTable(byte[] queueName) {
    if (Bytes.startsWith(queueName, TTQueue.QUEUE_NAME_PREFIX))
      return this.queueTable;
    if (Bytes.startsWith(queueName, TTQueue.STREAM_NAME_PREFIX))
      return this.streamTable;
    // by default, use queue table
    return this.queueTable;
  }

  /**
   * A utility method that ensures this class is properly initialized before
   * it can be used. This currently entails creating real objects for all
   * our table handlers.
   */
  private synchronized void initialize() throws OperationException {

    if (this.randomTable == null) {
      this.metaTable = this.tableHandle.getTable(Bytes.toBytes("meta"));
      this.randomTable = this.tableHandle.getTable(Bytes.toBytes("random"));
      this.queueTable = this.tableHandle.getQueueTable(Bytes.toBytes("queues"));
      this.streamTable = this.tableHandle.getStreamTable(Bytes.toBytes("streams"));
      this.streamMetaTable = this.tableHandle.getTable(Bytes.toBytes("streamMeta"));
      this.namedTables = Maps.newConcurrentMap();
      this.metaStore = new SerializingMetaDataStore(this);
    }
  }

  /**
   * StreamMetaOracle maintains the streamMeta data for all the entries written to streams. It is implemented
   * as a write-through cache.
   * In the current implementation the meta data  the stream offsets and queue entry pointers for each streams.
   * This will not work for distributed Opex - and needs to move out to a service of its own
   */
  public static final class StreamMetaOracle {

    private final ConcurrentHashMap<byte[], Long> cache = new ConcurrentHashMap <byte[], Long>();
    //TODO: Make time-offsets configurable per stream
    private static long offsetWriteIntervalInSecs = 60*60;

    /**
     * Set the interval to write meta data offets for streams
     * @param durationInSeconds
     */
    public static void setOffsetWriteIntervalSeconds(long durationInSeconds){
        offsetWriteIntervalInSecs = durationInSeconds;
    }

    private void writeMeta(QueueEntryPointer pointer, OrderedVersionedColumnarTable streamTable)
                                                                               throws OperationException {
      byte [] streamName = pointer.getQueueName();
      Preconditions.checkNotNull(streamName);

      if (!Bytes.startsWith(streamName, TTQueue.STREAM_NAME_PREFIX)) {
        return;
      }

      long offsetToBeWritten  = System.currentTimeMillis()/1000;
      boolean writeMeta = false;

      if (cache.containsKey(streamName)) {
        Long existingOffset = cache.get(streamName);
        //Write offsets if it has been offsetWriteIntervalInSecs time since last time offset was written
        // or on regular offset boundaries.
        if( (offsetToBeWritten - existingOffset) >= offsetWriteIntervalInSecs ||
             (offsetToBeWritten % offsetWriteIntervalInSecs == 0 ) ){
          writeMeta =true;
        }
      } else {
         writeMeta = true;
         cache.put(streamName,offsetToBeWritten);
      }

      if(writeMeta){
        //Write Meta with tablename:offset as key and entrypointer as value
        byte [] rowKey = Stream.StreamMeta.makeStreamMetaRowKey(streamName, offsetToBeWritten);
        streamTable.put(rowKey, Stream.StreamMeta.getOffsetColumn(),
                        TransactionOracle.DIRTY_WRITE_VERSION, pointer.getBytes());
      }
    }
  }

} // end of OmitTransactionalOperationExecutor<|MERGE_RESOLUTION|>--- conflicted
+++ resolved
@@ -997,29 +997,20 @@
   }
 
   @Override
-<<<<<<< HEAD
-  public void execute(OperationContext context, Transaction transaction, final QueueAdmin.QueueConfigure configure)
-=======
-  public void execute(OperationContext context, QueueAdmin.QueueConfigure configure)
->>>>>>> b4245552
+  public void execute(OperationContext context, final QueueAdmin.QueueConfigure configure)
     throws OperationException
   {
     initialize();
     incMetric(REQ_TYPE_QUEUE_CONFIGURE_NUM_OPS);
     long begin = begin();
-<<<<<<< HEAD
     final TTQueueTable table = getQueueTable(configure.getQueueName());
     queueStateProxy.run(configure.getQueueName(), configure.getNewConsumer(),
                         new QueueStateProxy.QueueRunnable() {
                           @Override
                           public void run(StatefulQueueConsumer statefulQueueConsumer) throws OperationException {
-                            table.configure(configure.getQueueName(), statefulQueueConsumer);
+                            table.configure(configure.getQueueName(), statefulQueueConsumer, oracle.getReadPointer());
                           }
                         });
-=======
-    TTQueueTable table = getQueueTable(configure.getQueueName());
-    table.configure(configure.getQueueName(), configure.getNewConsumer(), oracle.getReadPointer());
->>>>>>> b4245552
     end(REQ_TYPE_QUEUE_CONFIGURE_LATENCY, begin);
   }
 
