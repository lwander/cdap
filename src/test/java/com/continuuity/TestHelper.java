--- conflicted
+++ resolved
@@ -20,14 +20,10 @@
 import com.continuuity.internal.app.BufferFileInputStream;
 import com.continuuity.internal.app.deploy.LocalManager;
 import com.continuuity.internal.app.deploy.pipeline.ApplicationWithPrograms;
-<<<<<<< HEAD
+import com.continuuity.weave.filesystem.LocalLocationFactory;
 import com.continuuity.weave.filesystem.Location;
 import com.continuuity.weave.filesystem.LocationFactory;
-=======
-import com.continuuity.app.deploy.ManagerFactory;
-import com.continuuity.internal.filesystem.LocalLocationFactory;
 import com.google.common.util.concurrent.ListenableFuture;
->>>>>>> 898dc6ca
 import com.google.inject.Guice;
 import com.google.inject.Injector;
 import org.junit.Assert;
@@ -48,16 +44,9 @@
   static {
     TempFolder tempFolder = new TempFolder();
     configuration = CConfiguration.create();
-<<<<<<< HEAD
-    configuration.set("app.output.dir", System.getProperty("java.io.tmpdir") + "/app");
-    configuration.set("app.tmp.dir", System.getProperty("java.io.tmpdir") + "/temp");
-    injector = Guice.createInjector(new AppFabricTestModule(configuration));
-=======
     configuration.set("app.output.dir", tempFolder.newFolder("app").getAbsolutePath());
     configuration.set("app.tmp.dir", tempFolder.newFolder("temp").getAbsolutePath());
-    injector = Guice.createInjector(new BigMamaModule(configuration),
-                                    new DataFabricModules().getInMemoryModules());
->>>>>>> 898dc6ca
+    injector = Guice.createInjector(new AppFabricTestModule(configuration));
   }
 
   public static Injector getInjector() {
@@ -80,14 +69,7 @@
   /**
    * @return Returns an instance of {@link LocalManager}
    */
-<<<<<<< HEAD
-  public static Manager<Location, ApplicationWithPrograms> getLocalManager(CConfiguration configuration) {
-    injector = Guice.createInjector(new AppFabricTestModule(configuration));
-
-
-=======
   public static Manager<Location, ApplicationWithPrograms> getLocalManager() {
->>>>>>> 898dc6ca
     ManagerFactory factory = injector.getInstance(ManagerFactory.class);
     return factory.create();
   }
