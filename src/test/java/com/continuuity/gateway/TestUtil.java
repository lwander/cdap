--- conflicted
+++ resolved
@@ -640,28 +640,6 @@
    * Send a POST request to the given URL and return the HTTP status
    *
    * @param url the URL to post to
-<<<<<<< HEAD
-   * @param content binary content
-   * @param headers map with header data
-   */
-  public static int sendPostRequest(String url, byte[] content, Map<String,String> headers) throws Exception {
-    HttpClient client = new DefaultHttpClient();
-    HttpPost post = new HttpPost(url);
-    for(Map.Entry<String,String> header: headers.entrySet()) {
-      post.setHeader(header.getKey(), header.getValue());
-    }
-    post.setEntity(new ByteArrayEntity(content));
-    HttpResponse response = client.execute(post);
-    client.getConnectionManager().shutdown();
-    return response.getStatusLine().getStatusCode();
-  }
-
-  /**
-   * Send a Put request to the given URL and return the HTTP status
-   *
-   * @param url the URL to post to
-=======
->>>>>>> e1e21384
    */
   public static int sendPutRequest(String url) throws Exception {
     return sendPutRequest(url, new byte[0], new HashMap<String, String>());
