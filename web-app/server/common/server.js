/**
 * Copyright (c) 2013 Continuuity, Inc.
 * Base server used for developer and enterprise editions. This provides common functionality to
 * set up a node js server with socket io and define routes. All custom functionality to an edition
 * must be placed under the server file inside the edition folder.
 */

var express = require('express'),
  io = require('socket.io'),
  Int64 = require('node-int64'),
  fs = require('fs'),
  log4js = require('log4js'),
  http = require('http'),
  https = require('https'),
  cookie = require('cookie'),
  utils = require('connect').utils,
  crypto = require('crypto'),
  path = require('path'),
  request = require('request');

var Api = require('../common/api');

/**
 * Generic web app server. This is a base class used for creating different editions of the server.
 * This provides base server functionality, logging, routes and socket io setup.
 * @param {string} dirPath from where module is instantiated. This is used becuase __dirname
 * defaults to the location of this module.
 * @param {string} logLevel log level {TRACE|INFO|ERROR}
 * @param {boolean} https whether to use https for requests.
 */
var WebAppServer = function(dirPath, logLevel, https) {
  this.dirPath = dirPath;
  this.LOG_LEVEL = logLevel;
  this.lib = http;
  if (https) {
    this.lib = https;
  }
};

/**
 * Thrift API service.
 */
WebAppServer.prototype.Api = Api;

/**
 * Server version.
 */
WebAppServer.prototype.VERSION = '';

/**
 * API version.
 */
WebAppServer.prototype.API_VERSION = 'v2';


/**
 * Express app framework.
 */
WebAppServer.prototype.app = express();

/**
 * Socket io.
 */
WebAppServer.prototype.io = {};

/**
 * Socket to listen to emit events and data.
 */
WebAppServer.prototype.socket = null;

/**
 * Config.
 */
WebAppServer.prototype.config = {};

/**
 * Configuration file pulled in and set.
 */
WebAppServer.prototype.configSet = false;

/**
 * Sets version if a version file exists.
 */
WebAppServer.prototype.setVersion = function() {
  try {
    this.VERSION = fs.readFileSync(this.dirPath + '../../../VERSION', 'utf8');
  } catch (e) {
    this.VERSION = 'UNKNOWN';
  }
};

/**
 * Configures logger.
 * @param {string} opt_appenderType log4js appender type.
 * @param {string} opt_logger log4js logger name.
 * @return {Object} instance of logger.
 */
WebAppServer.prototype.getLogger = function(opt_appenderType, opt_loggerName) {
  var appenderType = opt_appenderType || 'console';
  var loggerName = opt_loggerName || 'Developer UI';
  log4js.configure({
    appenders: [
      {type: appenderType}
    ]
  });
  var logger = log4js.getLogger(loggerName);
  logger.setLevel(this.LOG_LEVEL);
  return logger;
};

/**
 * Configures express server.
 */
WebAppServer.prototype.configureExpress = function() {
  this.app.use(express.bodyParser());

  // Workaround to make static files work on cloud.
  if (fs.existsSync(this.dirPath + '/../client/')) {
    this.app.use(express.static(this.dirPath + '/../client/'));
  } else {
    this.app.use(express.static(this.dirPath + '/../../client/'));
  }
};

/**
 * Sets a session in express and assigns a cookie identifier.
 * @param {string} cookieName Name of the cookie.
 * @param {string} secret cookie secret.
 */
WebAppServer.prototype.setCookieSession = function(cookieName, secret) {
  this.app.use(express.cookieParser());
  this.app.use(express.session({secret: secret, key: cookieName}));
};

/**
 * Creates http server based on app framework.
 * Currently works only with express.
 * @param {Object} app framework.
 * @return {Object} instance of the http server.
 */
WebAppServer.prototype.getServerInstance = function(app) {
  return this.lib.createServer(app);
};

/**
 * Opens an io socket using the server.
 * @param {Object} Http server used by application.
 * @return {Object} instane of io socket listening to server.
 */
WebAppServer.prototype.getSocketIo = function (server, environment, certs) {
  var io;
  if (certs) {
    io = require('socket.io').listen(server, certs);
  } else {
    io = require('socket.io').listen(server);
  }
  io.configure(environment || 'development', function () {
    io.enable('browser client minification');
    io.enable('browser client gzip');
    io.set('transports', ['websocket', 'xhr-polling']);
    io.set('log level', 1);
    io.set('resource', '/socket.io');
  });
  return io;
};

/**
 * Defines actions in response to a recieving data from a socket.
 * @param {Object} io socket io manager.
 * @param {Object} request a socket request.
 * @param {Object} error error.
 * @param {Object} response for hte socket request.
 */
WebAppServer.prototype.socketResponse = function(io, request, error, response) {
  // Emit to all open socket connections, this enables multi broswer tab support.
  io.sockets.emit('exec', error, {
    method: request.method,
    params: typeof response === 'string' ? JSON.parse(response) : response,
    id: request.id
  });
};

/**
 * Configures socket io handlers. Async binds socket io methods.
 * @param {Object} instance of the socket io.
 * @param {string} product of evn for socket to emit.
 * @param {string} version.
 */
WebAppServer.prototype.configureIoHandlers = function(
  io, product, version, cookieName, secret, location) {
  var self = this;
  var sockets = [];

  //Authorize and accept socket connection only if cookie exists.
  io.set('authorization', function (data, accept) {

    if (data.headers.cookie) {

      var cookies = cookie.parse(data.headers.cookie);
      var signedCookies = utils.parseSignedCookies(cookies, secret);
      var obj = utils.parseJSONCookies(signedCookies);
      data.session_id = obj[cookieName];
      if ('continuuity-sso' in obj) {
        if ('api_key' in obj['continuuity-sso']) {
          data.api_key = obj['continuuity-sso'].api_key;
        }

        if ('account_id' in obj['continuuity-sso']) {
          data.account_id = obj['continuuity-sso'].account_id;
        }

        if ('name' in obj['continuuity-sso']) {
          data.name = obj['continuuity-sso'].name;
        }
      }


    } else {

      return accept('No cookie transmitted', false);

    }

    accept(null, true);
  });

  io.sockets.on('connection', function (newSocket) {

    sockets.push(newSocket);

    // Join room based on session id.
    newSocket.join(newSocket.handshake.session_id);

    var ip = '';

    if (typeof Env !== 'undefined') {
      if ('ip' in Env) {
        ip = Env.ip;
      }
    }
    var envVars = {
      'product': product,
      'location': location || '',
      'version': version || 'UNKNOWN',
      'ip': ip
    };
    if (process.env.NODE_ENV !== 'production') {
      envVars.credential = self.Api.credential;
    } else {
      if ('info' in self.config) {
        envVars.cluster = self.config.info;
      }
      if ('handshake' in newSocket) {
        envVars.account = {
          'account_id': newSocket.handshake.account_id,
          'name': newSocket.handshake.name
        };
      }
    }

    newSocket.emit('env', envVars);

    newSocket.on('metadata', function (request) {
      self.Api.metadata(version, request.method, request.params, function (error, response) {
        self.socketResponse(io, request, error, response);
      });
    });

    newSocket.on('far', function (request) {
      self.Api.far(version, request.method, request.params, function (error, response) {
        self.socketResponse(io, request, error, response);
      });
    });

    newSocket.on('gateway', function (request) {
      self.Api.gateway('apikey', request.method, request.params, function (error, response) {
        self.socketResponse(io, request, error, response);
      });
    });

    newSocket.on('monitor', function (request) {
      self.Api.monitor(version, request.method, request.params, function (error, response) {
        self.socketResponse(io, request, error, response);
      });
    });

    newSocket.on('manager', function (request) {
      self.Api.manager(version, request.method, request.params, function (error, response) {

        if (response && response.length) {
          var int64values = {
            'lastStarted': 1,
            'lastStopped': 1,
            'startTime': 1,
            'endTime': 1
          };
          for (var i = 0; i < response.length; i ++) {
            for (var j in response[i]) {
              if (j in int64values) {
                response[i][j] = parseInt(response[i][j].toString(), 10);
              }
            }
          }
        }
        self.socketResponse(io, request, error, response);
      });
    });
  });
};

/**
 * Binds individual expressjs routes. Any additional routes should be added here.
 * @param {Object} io socket io adapter.
 */
WebAppServer.prototype.bindRoutes = function(io) {
  var self = this;
  // Check to see if config is set.
  if(!this.configSet) {
    this.logger.info('Configuration file not set ', this.config);
    return false;
  }

  var availableMetrics = {
    'App': [
      { name: 'Events Collected', path: '/collect/events/apps/{id}' },
      { name: 'Busyness', path: '/process/busyness/{id}' },
      { name: 'Bytes Stored', path: '/store/bytes/apps/{id}' },
      { name: 'Queries Served', path: '/query/requests/{id}' }
    ],
    'Stream': [
      { name: 'Events Collected', path: '/collect/events/streams/{id}' },
      { name: 'Bytes Collected', path: '/collect/bytes/streams/{id}' },
      { name: 'Reads per Second', path: '/collect/reads/streams/{id}' }
    ],
    'Flow': [
      { name: 'Busyness', path: '/process/busyness/{parent}/flows/{id}' },
      { name: 'Events Processed', path: '/process/events/{parent}/flows/{id}' },
      { name: 'Bytes Processed', path: '/process/bytes/{parent}/flows/{id}' },
      { name: 'Errors per Second', path: '/process/errors/{parent}/flows/{id}' }
    ],
    'Batch': [
      { name: 'Completion', path: '/process/completion/{parent}/mapreduces/{id}' },
      { name: 'Entries Processed', path: '/process/entries/{parent}/mapreduces/{id}' }
    ],
    'Dataset': [
      { name: 'Bytes per Second', path: '/store/bytes/datasets/{id}' },
      { name: 'Reads per Second', path: '/store/reads/datasets/{id}' }
    ],
    'Procedure': [
      { name: 'Requests per Second', path: '/query/requests/{parent}/procedures/{id}' },
      { name: 'Failures per Second', path: '/query/failures/{parent}/procedures/{id}' }
    ]

  };

  this.app.get('/rest/metrics/system/:type', function (req, res) {

    var type = req.params.type;
    res.send(availableMetrics[type]);

  });

  /**
   * User Metrics Discovery
   */
  this.app.get('/rest/metrics/user/*', function (req, res) {

    var path = req.url.slice(18);

    self.logger.trace('User Metrics', path);

    var options = {
      host: self.config['gateway.server.address'],
      port: self.config['gateway.server.port'],
      path: '/metrics/available' + path,
      method: 'GET'
    };

    var request = self.lib.request(options, function(response) {
      var data = '';
      response.on('data', function (chunk) {
        data += chunk;
      });

      response.on('end', function () {

        try {
          data = JSON.parse(data);
          res.send({ result: data, error: null });
        } catch (e) {
          self.logger.error('Parsing Error', data);
          res.send({ result: null, error: data });
        }

      });
    });

    request.on('error', function(e) {

      res.send({
        result: null,
        error: {
          fatal: 'UserMetricsService: ' + e.code
        }
      });

    });

    request.end();

  });

  /**
   * Enable testing.
   */
  this.app.get('/test', function (req, res) {
    res.sendfile(path.resolve(__dirname + '../../../client/test/TestRunner.html'));
  });

  /*
   * REST DELETE handler.
   */
  this.app.del('/rest/*', function (req, res) {

    var url = self.config['gateway.server.address'] + ':' + self.config['gateway.server.port'];
    var path = url + req.url.replace('/rest', '/' + self.API_VERSION);
    request.del('http://' + path, function (error, response, body) {

      if (!error && response.statusCode === 200) {
        res.send(body);
      } else {
        self.logger.error('Could not DELETE', path, error || response.statusCode);
<<<<<<< HEAD
        res.status(500);
        res.send(path, error || response.statusCode);
=======
        if (error.code === 'ECONNREFUSED') {
          res.send(500, 'Unable to connect to the Reactor Gateway. Please check your configuration.');
        } else {
          res.send(500, error || response.statusCode);
        }
>>>>>>> 4d2fc434
      }
    });

  });

  /*
   * REST PUT handler.
   */
  this.app.put('/rest/*', function (req, res) {
    var url = self.config['gateway.server.address'] + ':' + self.config['gateway.server.port'];
    var path = url + req.url.replace('/rest', '/' + self.API_VERSION);
    request.put('http://' + path, function (error, response, body) {

      if (!error && response.statusCode === 200) {
        res.send(body);
      } else {
        self.logger.error('Could not PUT to', path, error || response.statusCode);
<<<<<<< HEAD
        res.status(500);
        res.send(path, error || response.statusCode);
=======
        if (error.code === 'ECONNREFUSED') {
          res.send(500, 'Unable to connect to the Reactor Gateway. Please check your configuration.');
        } else {
          res.send(500, error || response.statusCode);
        }
>>>>>>> 4d2fc434
      }
    });
  });

  /*
   * REST POST handler.
   */
  this.app.post('/rest/*', function (req, res) {
    var url = self.config['gateway.server.address'] + ':' + self.config['gateway.server.port'];
    var path = url + req.url.replace('/rest', '/' + self.API_VERSION);
    var opts = {url: 'http://' + path};
    if (req.body) {
      opts.body = req.body.data;
    }

    request.post(opts, function (error, response, body) {

      if (!error && response.statusCode === 200) {
        res.send(body);
      } else {
        self.logger.error('Could not POST to', path, error || response.statusCode);
<<<<<<< HEAD
        res.status(500);
        res.send(path, error || response.statusCode);
=======
        if (error.code === 'ECONNREFUSED') {
          res.send(500, 'Unable to connect to the Reactor Gateway. Please check your configuration.');
        } else {
          res.send(500, error || response.statusCode);
        }
>>>>>>> 4d2fc434
      }
    });
  });

  /*
   * REST GET handler.
   */
  this.app.get('/rest/*', function (req, res) {

    var url = self.config['gateway.server.address'] + ':' + self.config['gateway.server.port'];
    var path = url + req.url.replace('/rest', '/' + self.API_VERSION);

    request('http://' + path, function (error, response, body) {



      if (!error && response.statusCode === 200) {
        res.send(body);
      } else {
        self.logger.error('Could not GET', path, error || response.statusCode);
<<<<<<< HEAD
        res.status(500);
        res.send(path, error || response.statusCode);
=======
        if (error.code === 'ECONNREFUSED') {
          res.send(500, 'Unable to connect to the Reactor Gateway. Please check your configuration.');
        } else {
          res.send(500, error || response.statusCode);
        }
>>>>>>> 4d2fc434
      }
    });
  });

  /*
   * Metrics Handler
   */
  this.app.post('/metrics', function (req, res) {

    var pathList = req.body;
    var accountID = 'developer';

    self.logger.trace('Metrics ', pathList);

    var content = JSON.stringify(pathList);

    var options = {
      host: self.config['gateway.server.address'],
      port: self.config['gateway.server.port'],
      path: '/metrics',
      method: 'POST',
      headers: {
        'Content-Type': 'application/json',
        'Content-Length': content.length
      }
    };

    var request = self.lib.request(options, function(response) {
      var data = '';
      response.on('data', function (chunk) {
        data += chunk;
      });

      response.on('end', function () {

        try {
          data = JSON.parse(data);
          res.send({ result: data, error: null });
        } catch (e) {
          self.logger.error('Parsing Error', data);
          res.send({ result: null, error: 'Parsing Error' });
        }

      });
    });

    request.on('error', function(e) {

      res.send({
        result: null,
        error: {
          fatal: 'MetricsService: ' + e.code
        }
      });

    });

    request.write(content);
    request.end();

  });

  /**
   * Upload an Application archive.
   */
  this.app.post('/upload/:file', function (req, res) {

    var length = req.header('Content-length');
    var location = '/tmp/' + req.params.file;
    var data = new Buffer(parseInt(length, 10));
    var idx = 0;
    req.on('data', function(raw) {
      raw.copy(data, idx);
      idx += raw.length;
    });

    req.on('end', function() {
      fs.writeFile(location, data, function(err) {
        if(err) {
          res.send(err);
        } else {
          var options = {
            host: self.config['gateway.server.address'],
            port: self.config['gateway.server.port'],
            path: '/' + self.API_VERSION + '/apps',
            method: 'PUT',
            headers: {
              'Content-length': length,
              'X-Archive-Name': req.params.file,
              'Transfer-Encoding': 'chunked'
            }
          };
          var request = self.lib.request(options, function (response) {
            if (response.statusCode !== 200) {
              res.send(400, 'Could not upload file.');
              self.logger.error('Could not upload file ' + req.params.file);
            } else {
              res.send('OK');
            }
          });

          request.on('error', function(e) {

          });
          var stream = fs.createReadStream(location);
          stream.on('data', function(chunk) {
            request.write(chunk);
          });
          stream.on('end', function() {
            request.end();
          });

        }
      });
    });
  });

  /**
   * Check for new version.
   * http://www.continuuity.com/version
   */
  this.app.get('/version', function (req, res) {
    var options = {
      host: 'www.continuuity.com',
      path: '/version',
      port: '80'
    };

    var request = self.lib.request(options, function(response) {
      var data = '';
      response.on('data', function (chunk) {
        data += chunk;
      });

      response.on('end', function () {

        data = data.replace(/\n/g, '');

        res.send({
          current: self.VERSION,
          newest: data
        });

      });
    });

    request.end();

  });

  /**
   * Get a list of push destinations.
   */
  this.app.get('/destinations', function  (req, res) {

    fs.readFile(self.dirPath + '/.credential', 'utf-8', function (error, result) {

      res.on('error', function (e) {
        self.logger.trace('/destinations', e);
      });

      if (error) {

        res.write('false');
        res.end();

      } else {

        var options = {
          host: self.config['accounts-host'],
          path: '/api/vpc/list/' + result,
          port: self.config['accounts-port']
        };

        var request = https.request(options, function(response) {
          var data = '';
          response.on('data', function (chunk) {
            data += chunk;
          });

          response.on('end', function () {
            res.write(data);
            res.end();
          });

          response.on('error', function () {
            res.write('network');
            res.end();
          });
        });

        request.on('error', function () {
          res.write('network');
          res.end();
        });

        request.on('socket', function (socket) {
          socket.setTimeout(10000);
          socket.on('timeout', function() {

            request.abort();
            res.write('network');
            res.end();

          });
        });
        request.end();
      }
    });
  });

  /**
   * Save a credential / API Key.
   */
  this.app.post('/credential', function (req, res) {

    var apiKey = req.body.apiKey;

    // Write credentials to file.
    fs.writeFile(self.dirPath + '/.credential', apiKey,
      function (error, result) {
        if (error) {

          self.logger.warn('Could not write to ./.credential', error, result);
          res.write('Error: Could not write credentials file.');
          res.end();

        } else {
          self.Api.credential = apiKey;

          res.write('true');
          res.end();

        }
    });
  });

  /**
   * Catch port binding errors.
   */
  this.app.on('error', function () {
    self.logger.warn('Port ' + self.config['node-port'] + ' is in use.');
    process.exit(1);
  });
};

/**
 * Gets the local host.
 * @return {string} localhost ip address.
 */
WebAppServer.prototype.getLocalHost = function() {
  var os = require('os');
  var ifaces = os.networkInterfaces();
  var localhost = '';

  for (var dev in ifaces) {
    for (var i = 0, len = ifaces[dev].length; i < len; i++) {
      var details = ifaces[dev][i];
      if (details.family === 'IPv4') {
        if (dev === 'lo0') {
          localhost = details.address;
          break;
        }
      }
    }
  }
  return localhost;
};

/**
 * Export app.
 */
module.exports = WebAppServer;

<|MERGE_RESOLUTION|>--- conflicted
+++ resolved
@@ -430,16 +430,11 @@
         res.send(body);
       } else {
         self.logger.error('Could not DELETE', path, error || response.statusCode);
-<<<<<<< HEAD
-        res.status(500);
-        res.send(path, error || response.statusCode);
-=======
         if (error.code === 'ECONNREFUSED') {
           res.send(500, 'Unable to connect to the Reactor Gateway. Please check your configuration.');
         } else {
           res.send(500, error || response.statusCode);
         }
->>>>>>> 4d2fc434
       }
     });
 
@@ -457,16 +452,11 @@
         res.send(body);
       } else {
         self.logger.error('Could not PUT to', path, error || response.statusCode);
-<<<<<<< HEAD
-        res.status(500);
-        res.send(path, error || response.statusCode);
-=======
         if (error.code === 'ECONNREFUSED') {
           res.send(500, 'Unable to connect to the Reactor Gateway. Please check your configuration.');
         } else {
           res.send(500, error || response.statusCode);
         }
->>>>>>> 4d2fc434
       }
     });
   });
@@ -488,16 +478,11 @@
         res.send(body);
       } else {
         self.logger.error('Could not POST to', path, error || response.statusCode);
-<<<<<<< HEAD
-        res.status(500);
-        res.send(path, error || response.statusCode);
-=======
         if (error.code === 'ECONNREFUSED') {
           res.send(500, 'Unable to connect to the Reactor Gateway. Please check your configuration.');
         } else {
           res.send(500, error || response.statusCode);
         }
->>>>>>> 4d2fc434
       }
     });
   });
@@ -518,16 +503,11 @@
         res.send(body);
       } else {
         self.logger.error('Could not GET', path, error || response.statusCode);
-<<<<<<< HEAD
-        res.status(500);
-        res.send(path, error || response.statusCode);
-=======
         if (error.code === 'ECONNREFUSED') {
           res.send(500, 'Unable to connect to the Reactor Gateway. Please check your configuration.');
         } else {
           res.send(500, error || response.statusCode);
         }
->>>>>>> 4d2fc434
       }
     });
   });
