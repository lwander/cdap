/**
 * myNavbar
 */

angular.module(PKG.name+'.commons').directive('myNavbar',
function myNavbarDirective ($dropdown, $alert, myAuth, caskTheme, MY_CONFIG) {
  return {
    restrict: 'A',
    templateUrl: 'navbar/navbar.html',

    link: function (scope, element, attrs) {

      scope.currentNamespace = 'Namespace 1';

      var toggles = element[0].querySelectorAll('a.dropdown-toggle');

      // namespace dropdown
      $dropdown(angular.element(toggles[0]), {
        template: 'navbar/namespace.html',
        animation: 'am-flip-x'
      });

      // right dropdown
      $dropdown(angular.element(toggles[1]), {
        template: 'navbar/dropdown.html',
        animation: 'am-flip-x',
        placement: 'bottom-right',
        scope: scope
      });

      scope.logout = myAuth.logout;
      scope.theme = caskTheme;
      scope.securityEnabled = MY_CONFIG.securityEnabled;

      scope.navbarLinks = [
        { sref: 'home',       label: 'Development'  },
        { sref: 'dashboard',  label: 'Operations'   },
<<<<<<< HEAD
        { sref: 'admin',      label: 'Management'   }
=======
        { sref: 'admin.overview',      label: 'Admin'        }
>>>>>>> 9943a03a
      ];


      scope.doSearch = function () {
        $alert({
          title: 'Sorry!',
          content: 'Search is not yet implemented.',
          type: 'danger'
        });
      };
    }
  };
});<|MERGE_RESOLUTION|>--- conflicted
+++ resolved
@@ -33,13 +33,9 @@
       scope.securityEnabled = MY_CONFIG.securityEnabled;
 
       scope.navbarLinks = [
-        { sref: 'home',       label: 'Development'  },
-        { sref: 'dashboard',  label: 'Operations'   },
-<<<<<<< HEAD
-        { sref: 'admin',      label: 'Management'   }
-=======
-        { sref: 'admin.overview',      label: 'Admin'        }
->>>>>>> 9943a03a
+        { sref: 'home',                label: 'Development'  },
+        { sref: 'dashboard',           label: 'Operations'   },
+        { sref: 'admin.overview',      label: 'Management'   }
       ];
 
 
