/*
 * Copyright © 2014-2015 Cask Data, Inc.
 *
 * Licensed under the Apache License, Version 2.0 (the "License"); you may not
 * use this file except in compliance with the License. You may obtain a copy of
 * the License at
 *
 * http://www.apache.org/licenses/LICENSE-2.0
 *
 * Unless required by applicable law or agreed to in writing, software
 * distributed under the License is distributed on an "AS IS" BASIS, WITHOUT
 * WARRANTIES OR CONDITIONS OF ANY KIND, either express or implied. See the
 * License for the specific language governing permissions and limitations under
 * the License.
 */

package co.cask.cdap.explore.service.hive;

import co.cask.cdap.app.runtime.scheduler.ScheduleQueueResolver;
import co.cask.cdap.app.store.Store;
import co.cask.cdap.app.store.StoreFactory;
import co.cask.cdap.common.conf.CConfiguration;
import co.cask.cdap.common.conf.Constants;
import co.cask.cdap.data2.dataset2.DatasetFramework;
import co.cask.cdap.data2.transaction.stream.StreamAdmin;
import co.cask.cdap.explore.service.Explore;
import co.cask.cdap.explore.service.ExploreException;
import co.cask.cdap.explore.service.ExploreService;
import co.cask.cdap.explore.service.HandleNotFoundException;
import co.cask.cdap.explore.service.HiveStreamRedirector;
import co.cask.cdap.explore.service.MetaDataInfo;
import co.cask.cdap.explore.service.TableNotFoundException;
import co.cask.cdap.hive.context.CConfCodec;
import co.cask.cdap.hive.context.ConfigurationUtil;
import co.cask.cdap.hive.context.ContextManager;
import co.cask.cdap.hive.context.HConfCodec;
import co.cask.cdap.hive.context.TxnCodec;
import co.cask.cdap.hive.datasets.DatasetAccessor;
import co.cask.cdap.hive.datasets.DatasetStorageHandler;
import co.cask.cdap.hive.stream.StreamStorageHandler;
import co.cask.cdap.proto.ColumnDesc;
import co.cask.cdap.proto.Id;
import co.cask.cdap.proto.QueryHandle;
import co.cask.cdap.proto.QueryInfo;
import co.cask.cdap.proto.QueryResult;
import co.cask.cdap.proto.QueryStatus;
import co.cask.cdap.proto.TableInfo;
import co.cask.cdap.proto.TableNameInfo;
import co.cask.tephra.Transaction;
import co.cask.tephra.TransactionSystemClient;
import com.google.common.base.Charsets;
import com.google.common.base.Supplier;
import com.google.common.base.Suppliers;
import com.google.common.base.Throwables;
import com.google.common.cache.Cache;
import com.google.common.cache.CacheBuilder;
import com.google.common.collect.ImmutableList;
import com.google.common.collect.Lists;
import com.google.common.collect.Maps;
import com.google.common.collect.Sets;
import com.google.common.io.Closeables;
import com.google.common.io.Files;
import com.google.common.reflect.TypeToken;
import com.google.common.util.concurrent.AbstractIdleService;
import com.google.gson.Gson;
import org.apache.hadoop.conf.Configuration;
import org.apache.hadoop.hive.conf.HiveConf;
import org.apache.hadoop.hive.metastore.HiveMetaStoreClient;
import org.apache.hadoop.hive.metastore.IMetaStoreClient;
import org.apache.hadoop.hive.metastore.api.FieldSchema;
import org.apache.hadoop.hive.metastore.api.MetaException;
import org.apache.hadoop.hive.metastore.api.NoSuchObjectException;
import org.apache.hadoop.hive.metastore.api.Table;
import org.apache.hadoop.hive.ql.session.SessionState;
import org.apache.hadoop.hive.shims.ShimLoader;
import org.apache.hive.service.auth.HiveAuthFactory;
import org.apache.hive.service.cli.CLIService;
import org.apache.hive.service.cli.ColumnDescriptor;
import org.apache.hive.service.cli.FetchOrientation;
import org.apache.hive.service.cli.GetInfoType;
import org.apache.hive.service.cli.GetInfoValue;
import org.apache.hive.service.cli.HiveSQLException;
import org.apache.hive.service.cli.OperationHandle;
import org.apache.hive.service.cli.SessionHandle;
import org.apache.hive.service.cli.TableSchema;
import org.apache.hive.service.cli.thrift.TColumnValue;
import org.apache.hive.service.cli.thrift.TRow;
import org.apache.hive.service.cli.thrift.TRowSet;
import org.apache.thrift.TException;
import org.apache.twill.common.Threads;
import org.slf4j.Logger;
import org.slf4j.LoggerFactory;

import java.io.File;
import java.io.FileNotFoundException;
import java.io.FileWriter;
import java.io.IOException;
import java.io.Reader;
import java.lang.ref.Reference;
import java.lang.ref.ReferenceQueue;
import java.lang.ref.WeakReference;
import java.lang.reflect.InvocationTargetException;
import java.lang.reflect.Method;
import java.sql.SQLException;
import java.util.Collections;
import java.util.List;
import java.util.Map;
import java.util.Set;
import java.util.concurrent.Executors;
import java.util.concurrent.ScheduledExecutorService;
import java.util.concurrent.TimeUnit;
import java.util.concurrent.locks.Lock;
import java.util.concurrent.locks.ReentrantLock;
import javax.annotation.Nullable;

/**
 * Defines common functionality used by different HiveExploreServices. The common functionality includes
 * starting/stopping transactions, serializing configuration and saving operation information.
 *
 * Overridden {@link co.cask.cdap.explore.service.Explore} methods also call {@code startAndWait()},
 * which effectively allows this {@link com.google.common.util.concurrent.Service} to not have to start
 * until the first call to the explore methods is made. This is used for {@link Constants.Explore#START_ON_DEMAND},
 * which, if true, does not start the {@link ExploreService} when the explore HTTP services are started.
 */
public abstract class BaseHiveExploreService extends AbstractIdleService implements ExploreService {
  private static final Logger LOG = LoggerFactory.getLogger(BaseHiveExploreService.class);
  private static final Gson GSON = new Gson();
  private static final int PREVIEW_COUNT = 5;
  private static final long METASTORE_CLIENT_CLEANUP_PERIOD = 60;
  public static final String HIVE_METASTORE_TOKEN_KEY = "hive.metastore.token.signature";

  private final CConfiguration cConf;
  private final Configuration hConf;
  private final TransactionSystemClient txClient;
  private final Store store;
  private final ScheduleQueueResolver scheduleQueueResolver;

  // Handles that are running, or not yet completely fetched, they have longer timeout
  private final Cache<QueryHandle, OperationInfo> activeHandleCache;
  // Handles that don't have any more results to be fetched, they can be timed out aggressively.
  private final Cache<QueryHandle, InactiveOperationInfo> inactiveHandleCache;

  private final CLIService cliService;
  private final ScheduledExecutorService scheduledExecutorService;
  private final long cleanupJobSchedule;
  private final File previewsDir;
  private final ScheduledExecutorService metastoreClientsExecutorService;

  private final ThreadLocal<Supplier<IMetaStoreClient>> metastoreClientLocal;

  // The following two fields are for tracking GC'ed metastore clients and be able to call close on them.
  private final Map<Reference<? extends Supplier<IMetaStoreClient>>, IMetaStoreClient> metastoreClientReferences;
  private final ReferenceQueue<Supplier<IMetaStoreClient>> metastoreClientReferenceQueue;

  protected abstract QueryStatus fetchStatus(OperationHandle handle) throws HiveSQLException, ExploreException,
    HandleNotFoundException;
  protected abstract OperationHandle doExecute(SessionHandle sessionHandle, String statement)
    throws HiveSQLException, ExploreException;

  protected BaseHiveExploreService(TransactionSystemClient txClient, DatasetFramework datasetFramework,
<<<<<<< HEAD
                                   CConfiguration cConf, Configuration hConf, HiveConf hiveConf,
                                   File previewsDir, StreamAdmin streamAdmin, StoreFactory storeFactory) {
    this.cConf = cConf;
    this.hConf = hConf;
    this.hiveConf = hiveConf;
    this.store = storeFactory.create();
    this.scheduleQueueResolver = new ScheduleQueueResolver(cConf, store);
=======
                                   CConfiguration cConf, Configuration hConf,
                                   File previewsDir, StreamAdmin streamAdmin) {
    this.cConf = cConf;
    this.hConf = hConf;
>>>>>>> 84f0b190
    this.previewsDir = previewsDir;
    this.metastoreClientLocal = new ThreadLocal<Supplier<IMetaStoreClient>>();
    this.metastoreClientReferences = Maps.newConcurrentMap();
    this.metastoreClientReferenceQueue = new ReferenceQueue<Supplier<IMetaStoreClient>>();

    // Create a Timer thread to periodically collect metastore clients that are no longer in used and call close on them
    this.metastoreClientsExecutorService =
      Executors.newSingleThreadScheduledExecutor(Threads.createDaemonThreadFactory("metastore-client-gc"));

    this.scheduledExecutorService =
      Executors.newSingleThreadScheduledExecutor(Threads.createDaemonThreadFactory("explore-handle-timeout"));

    this.activeHandleCache =
      CacheBuilder.newBuilder()
        .expireAfterWrite(cConf.getLong(Constants.Explore.ACTIVE_OPERATION_TIMEOUT_SECS), TimeUnit.SECONDS)
        .removalListener(new ActiveOperationRemovalHandler(this, scheduledExecutorService))
        .build();
    this.inactiveHandleCache =
      CacheBuilder.newBuilder()
        .expireAfterWrite(cConf.getLong(Constants.Explore.INACTIVE_OPERATION_TIMEOUT_SECS), TimeUnit.SECONDS)
        .build();

    this.cliService = new CLIService();

    this.txClient = txClient;
    ContextManager.saveContext(datasetFramework, streamAdmin);

    cleanupJobSchedule = cConf.getLong(Constants.Explore.CLEANUP_JOB_SCHEDULE_SECS);

    LOG.info("Active handle timeout = {} secs", cConf.getLong(Constants.Explore.ACTIVE_OPERATION_TIMEOUT_SECS));
    LOG.info("Inactive handle timeout = {} secs", cConf.getLong(Constants.Explore.INACTIVE_OPERATION_TIMEOUT_SECS));
    LOG.info("Cleanup job schedule = {} secs", cleanupJobSchedule);
  }

  protected HiveConf getHiveConf() {
    HiveConf conf = new HiveConf();
    // Read delegation token if security is enabled.
    if (ShimLoader.getHadoopShims().isSecurityEnabled()) {
      conf.set(HIVE_METASTORE_TOKEN_KEY, HiveAuthFactory.HS2_CLIENT_TOKEN);

      // mapreduce.job.credentials.binary is added by Hive only if Kerberos credentials are present and impersonation
      // is enabled. However, in our case we don't have Kerberos credentials for Explore service.
      // Hence it will not be automatically added by Hive, instead we have to add it ourselves.
      // TODO: When Explore does secure impersonation this has to be the tokens of the user,
      // TODO: ... and not the tokens of the service itself.
      String hadoopAuthToken = System.getenv(ShimLoader.getHadoopShims().getTokenFileLocEnvName());
      if (hadoopAuthToken != null) {
        conf.set("mapreduce.job.credentials.binary", hadoopAuthToken);
      }
    }
    return conf;
  }

  protected CLIService getCliService() {
    return cliService;
  }

  private IMetaStoreClient getMetaStoreClient() throws ExploreException {
    if (metastoreClientLocal.get() == null) {
      try {
        IMetaStoreClient client = new HiveMetaStoreClient(getHiveConf());
        Supplier<IMetaStoreClient> supplier = Suppliers.ofInstance(client);
        metastoreClientLocal.set(supplier);

        // We use GC of the supplier as a signal for us to know that a thread is gone
        // The supplier is set into the thread local, which will get GC'ed when the thread is gone.
        // Since we use a weak reference key to the supplier that points to the client
        // (in the metastoreClientReferences map), it won't block GC of the supplier instance.
        // We can use the weak reference, which is retrieved through polling the ReferenceQueue,
        // to get back the client and call close() on it.
        metastoreClientReferences.put(
          new WeakReference<Supplier<IMetaStoreClient>>(supplier, metastoreClientReferenceQueue), client);
      } catch (MetaException e) {
        throw new ExploreException("Error initializing Hive Metastore client", e);
      }
    }
    return metastoreClientLocal.get().get();
  }

  private void closeMetastoreClient(IMetaStoreClient client) {
    try {
      client.close();
    } catch (Throwable t) {
      LOG.error("Exception raised in closing Metastore client", t);
    }
  }

  @Override
  protected void startUp() throws Exception {
    LOG.info("Starting {}...", BaseHiveExploreService.class.getSimpleName());

    cliService.init(getHiveConf());
    cliService.start();

    metastoreClientsExecutorService.scheduleWithFixedDelay(
      new Runnable() {
        @Override
        public void run() {
          Reference<? extends Supplier<IMetaStoreClient>> ref = metastoreClientReferenceQueue.poll();
          while (ref != null) {
            IMetaStoreClient client = metastoreClientReferences.remove(ref);
            if (client != null) {
              closeMetastoreClient(client);
            }
            ref = metastoreClientReferenceQueue.poll();
          }
        }
      },
      METASTORE_CLIENT_CLEANUP_PERIOD, METASTORE_CLIENT_CLEANUP_PERIOD, TimeUnit.SECONDS);

    // Schedule the cache cleanup
    scheduledExecutorService.scheduleWithFixedDelay(new Runnable() {
                                                      @Override
                                                      public void run() {
                                                        runCacheCleanup();
                                                      }
                                                    }, cleanupJobSchedule, cleanupJobSchedule, TimeUnit.SECONDS
    );
  }

  @Override
  protected void shutDown() throws Exception {
    LOG.info("Stopping {}...", BaseHiveExploreService.class.getSimpleName());

    // By this time we should not get anymore new requests, since HTTP service has already been stopped.
    // Close all handles
    if (!activeHandleCache.asMap().isEmpty()) {
      LOG.info("Timing out active handles...");
    }
    activeHandleCache.invalidateAll();
    // Make sure the cache entries get expired.
    runCacheCleanup();

    // Wait for all cleanup jobs to complete
    scheduledExecutorService.awaitTermination(10, TimeUnit.SECONDS);
    scheduledExecutorService.shutdown();

    metastoreClientsExecutorService.shutdownNow();
    // Go through all non-cleanup'ed clients and call close() upon them
    for (IMetaStoreClient client : metastoreClientReferences.values()) {
      closeMetastoreClient(client);
    }

    cliService.stop();

    // Close all resources associated with instantiated Datasets
    DatasetAccessor.closeAllQueries();
  }

  @Override
  public QueryHandle getColumns(String catalog, String schemaPattern, String tableNamePattern, String columnNamePattern)
    throws ExploreException, SQLException {
    startAndWait();

    try {
      Map<String, String> sessionConf = startSession();
      SessionHandle sessionHandle = openSession(sessionConf);

      try {
        String database = getHiveDatabase(schemaPattern);
        OperationHandle operationHandle = cliService.getColumns(sessionHandle, catalog, database,
                                                                tableNamePattern, columnNamePattern);
        QueryHandle handle = saveOperationInfo(operationHandle, sessionHandle, sessionConf, "", database);
        LOG.trace("Retrieving columns: catalog {}, schemaPattern {}, tableNamePattern {}, columnNamePattern {}",
                  catalog, database, tableNamePattern, columnNamePattern);
        return handle;
      } catch (Throwable e) {
        closeSession(sessionHandle);
        throw e;
      }
    } catch (HiveSQLException e) {
      throw getSqlException(e);
    } catch (Throwable e) {
      throw new ExploreException(e);
    }
  }

  @Override
  public QueryHandle getCatalogs() throws ExploreException, SQLException {
    startAndWait();

    try {
      Map<String, String> sessionConf = startSession();
      SessionHandle sessionHandle = openSession(sessionConf);

      try {
        OperationHandle operationHandle = cliService.getCatalogs(sessionHandle);
        QueryHandle handle = saveOperationInfo(operationHandle, sessionHandle, sessionConf, "", "");
        LOG.trace("Retrieving catalogs");
        return handle;
      } catch (Throwable e) {
        closeSession(sessionHandle);
        throw e;
      }
    } catch (HiveSQLException e) {
      throw getSqlException(e);
    } catch (Throwable e) {
      throw new ExploreException(e);
    }
  }

  @Override
  public QueryHandle getSchemas(String catalog, String schemaPattern) throws ExploreException, SQLException {
    startAndWait();

    try {
      Map<String, String> sessionConf = startSession();
      SessionHandle sessionHandle = openSession(sessionConf);

      try {
        String database = getHiveDatabase(schemaPattern);
        OperationHandle operationHandle = cliService.getSchemas(sessionHandle, catalog, database);
        QueryHandle handle = saveOperationInfo(operationHandle, sessionHandle, sessionConf, "", database);
        LOG.trace("Retrieving schemas: catalog {}, schema {}", catalog, database);
        return handle;
      } catch (Throwable e) {
        closeSession(sessionHandle);
        throw e;
      }
    } catch (HiveSQLException e) {
      throw getSqlException(e);
    } catch (Throwable e) {
      throw new ExploreException(e);
    }
  }

  @Override
  public QueryHandle getFunctions(String catalog, String schemaPattern, String functionNamePattern)
    throws ExploreException, SQLException {
    startAndWait();

    try {
      Map<String, String> sessionConf = startSession();
      SessionHandle sessionHandle = openSession(sessionConf);

      try {
        String database = getHiveDatabase(schemaPattern);
        OperationHandle operationHandle = cliService.getFunctions(sessionHandle, catalog,
                                                                  database, functionNamePattern);
        QueryHandle handle = saveOperationInfo(operationHandle, sessionHandle, sessionConf, "", database);
        LOG.trace("Retrieving functions: catalog {}, schema {}, function {}",
                  catalog, database, functionNamePattern);
        return handle;
      } catch (Throwable e) {
        closeSession(sessionHandle);
        throw e;
      }
    } catch (HiveSQLException e) {
      throw getSqlException(e);
    } catch (Throwable e) {
      throw new ExploreException(e);
    }
  }

  @Override
  public MetaDataInfo getInfo(MetaDataInfo.InfoType infoType) throws ExploreException, SQLException {
    startAndWait();

    try {
      MetaDataInfo ret = infoType.getDefaultValue();
      if (ret != null) {
        return ret;
      }

      Map<String, String> sessionConf = startSession();
      SessionHandle sessionHandle = openSession(sessionConf);

      try {
        // Convert to GetInfoType
        GetInfoType hiveInfoType = null;
        for (GetInfoType t : GetInfoType.values()) {
          if (t.name().equals("CLI_" + infoType.name())) {
            hiveInfoType = t;
            break;
          }
        }
        if (hiveInfoType == null) {
          // Should not come here, unless there is a mismatch between Explore and Hive info types.
          LOG.warn("Could not find Hive info type %s", infoType);
          return null;
        }
        GetInfoValue val = cliService.getInfo(sessionHandle, hiveInfoType);
        LOG.trace("Retrieving info: {}, got value {}", infoType, val);
        return new MetaDataInfo(val.getStringValue(), val.getShortValue(), val.getIntValue(), val.getLongValue());
      } finally {
        closeSession(sessionHandle);
      }
    } catch (HiveSQLException e) {
      throw getSqlException(e);
    } catch (IOException e) {
      throw new ExploreException(e);
    }
  }

  @Override
  public QueryHandle getTables(String catalog, String schemaPattern, String tableNamePattern,
                               List<String> tableTypes) throws ExploreException, SQLException {
    startAndWait();

    try {
      Map<String, String> sessionConf = startSession();
      SessionHandle sessionHandle = openSession(sessionConf);

      try {
        String database = getHiveDatabase(schemaPattern);
        OperationHandle operationHandle = cliService.getTables(sessionHandle, catalog, database,
                                                               tableNamePattern, tableTypes);
        QueryHandle handle = saveOperationInfo(operationHandle, sessionHandle, sessionConf, "", database);
        LOG.trace("Retrieving tables: catalog {}, schemaNamePattern {}, tableNamePattern {}, tableTypes {}",
                  catalog, database, tableNamePattern, tableTypes);
        return handle;
      } catch (Throwable e) {
        closeSession(sessionHandle);
        throw e;
      }
    } catch (HiveSQLException e) {
      throw getSqlException(e);
    } catch (Throwable e) {
      throw new ExploreException(e);
    }
  }

  @Override
  public List<TableNameInfo> getTables(@Nullable final String database) throws ExploreException {
    startAndWait();

    // TODO check if the database user is allowed to access if security is enabled
    try {
      List<String> databases;
      if (database == null) {
        databases = getMetaStoreClient().getAllDatabases();
      } else {
        databases = ImmutableList.of(getHiveDatabase(database));
      }
      ImmutableList.Builder<TableNameInfo> builder = ImmutableList.builder();
      for (String db : databases) {
        List<String> tables = getMetaStoreClient().getAllTables(db);
        for (String table : tables) {
          builder.add(new TableNameInfo(db, table));
        }
      }
      return builder.build();
    } catch (TException e) {
      throw new ExploreException("Error connecting to Hive metastore", e);
    }
  }

  @Override
  public TableInfo getTableInfo(@Nullable String database, String table)
    throws ExploreException, TableNotFoundException {
    startAndWait();

    // TODO check if the database user is allowed to access if security is enabled
    try {
      String db = database == null ? "default" : getHiveDatabase(database);

      Table tableInfo = getMetaStoreClient().getTable(db, table);
      List<FieldSchema> tableFields = tableInfo.getSd().getCols();
      // for whatever reason, it seems like the table columns for partitioned tables are not present
      // in the storage descriptor. If columns are missing, do a separate call for schema.
      if (tableFields == null || tableFields.isEmpty()) {
        // don't call .getSchema()... class not found exception if we do in the thrift code...
        tableFields = getMetaStoreClient().getFields(db, table);
      }

      ImmutableList.Builder<TableInfo.ColumnInfo> schemaBuilder = ImmutableList.builder();
      Set<String> fieldNames = Sets.newHashSet();
      for (FieldSchema column : tableFields) {
        schemaBuilder.add(new TableInfo.ColumnInfo(column.getName(), column.getType(), column.getComment()));
        fieldNames.add(column.getName());
      }

      ImmutableList.Builder<TableInfo.ColumnInfo> partitionKeysBuilder = ImmutableList.builder();
      for (FieldSchema column : tableInfo.getPartitionKeys()) {
        TableInfo.ColumnInfo columnInfo = new TableInfo.ColumnInfo(column.getName(), column.getType(),
                                                                   column.getComment());
        partitionKeysBuilder.add(columnInfo);
        // add partition keys to the schema if they are not already there,
        // since they show up when you do a 'describe <table>' command.
        if (!fieldNames.contains(column.getName())) {
          schemaBuilder.add(columnInfo);
        }
      }

      // its a cdap generated table if it uses our storage handler, or if a property is set on the table.
      String cdapName = null;
      Map<String, String> tableParameters = tableInfo.getParameters();
      if (tableParameters != null) {
        cdapName = tableParameters.get(Constants.Explore.CDAP_NAME);
      }
      // tables created after CDAP 2.6 should set the "cdap.name" property, but older ones
      // do not. So also check if it uses a cdap storage handler.
      String storageHandler = tableInfo.getParameters().get("storage_handler");
      boolean isDatasetTable = cdapName != null ||
        DatasetStorageHandler.class.getName().equals(storageHandler) ||
        StreamStorageHandler.class.getName().equals(storageHandler);

      return new TableInfo(tableInfo.getTableName(), tableInfo.getDbName(), tableInfo.getOwner(),
                           (long) tableInfo.getCreateTime() * 1000, (long) tableInfo.getLastAccessTime() * 1000,
                           tableInfo.getRetention(), partitionKeysBuilder.build(), tableInfo.getParameters(),
                           tableInfo.getTableType(), schemaBuilder.build(), tableInfo.getSd().getLocation(),
                           tableInfo.getSd().getInputFormat(), tableInfo.getSd().getOutputFormat(),
                           tableInfo.getSd().isCompressed(), tableInfo.getSd().getNumBuckets(),
                           tableInfo.getSd().getSerdeInfo().getSerializationLib(),
                           tableInfo.getSd().getSerdeInfo().getParameters(), isDatasetTable);
    } catch (NoSuchObjectException e) {
      throw new TableNotFoundException(e);
    } catch (TException e) {
      throw new ExploreException(e);
    }
  }

  @Override
  public QueryHandle getTableTypes() throws ExploreException, SQLException {
    startAndWait();

    try {
      Map<String, String> sessionConf = startSession();
      SessionHandle sessionHandle = openSession(sessionConf);

      try {
        OperationHandle operationHandle = cliService.getTableTypes(sessionHandle);
        QueryHandle handle = saveOperationInfo(operationHandle, sessionHandle, sessionConf, "", "");
        LOG.trace("Retrieving table types");
        return handle;
      } catch (Throwable e) {
        closeSession(sessionHandle);
        throw e;
      }
    } catch (HiveSQLException e) {
      throw getSqlException(e);
    } catch (Throwable e) {
      throw new ExploreException(e);
    }
  }

  @Override
  public QueryHandle getTypeInfo() throws ExploreException, SQLException {
    startAndWait();

    try {
      Map<String, String> sessionConf = startSession();
      SessionHandle sessionHandle = openSession(sessionConf);

      try {
        OperationHandle operationHandle = cliService.getTypeInfo(sessionHandle);
        QueryHandle handle = saveOperationInfo(operationHandle, sessionHandle, sessionConf, "", "");
        LOG.trace("Retrieving type info");
        return handle;
      } catch (Throwable e) {
        closeSession(sessionHandle);
        throw e;
      }
    } catch (HiveSQLException e) {
      throw getSqlException(e);
    } catch (Throwable e) {
      throw new ExploreException(e);
    }
  }

  @Override
  public QueryHandle createNamespace(Id.Namespace namespace) throws ExploreException, SQLException {
    startAndWait();

    try {
      String namespaceId = namespace.getId();

      // Even with the "IF NOT EXISTS" in the create command, Hive still logs a non-fatal warning internally
      // when attempting to create the "default" namsepace (since it already exists in Hive).
      // This check prevents the extra warn log.
      if (namespaceId.equals(Constants.DEFAULT_NAMESPACE)) {
        return QueryHandle.NO_OP;
      }

      Map<String, String> sessionConf = startSession();
      SessionHandle sessionHandle = cliService.openSession("", "", sessionConf);

      // "IF NOT EXISTS" so that this operation is idempotent.
      String statement = String.format("CREATE DATABASE IF NOT EXISTS %s", getHiveDatabase(namespace.getId()));
      OperationHandle operationHandle = doExecute(sessionHandle, statement);
      QueryHandle handle = saveOperationInfo(operationHandle, sessionHandle, sessionConf, statement, namespaceId);
      LOG.trace("Creating database {} with handle {}", namespaceId, handle);
      return handle;
    } catch (HiveSQLException e) {
      throw getSqlException(e);
    } catch (Throwable e) {
      throw new ExploreException(e);
    }
  }

  @Override
  public QueryHandle deleteNamespace(Id.Namespace namespace) throws ExploreException, SQLException {
    startAndWait();

    try {
      Map<String, String> sessionConf = startSession();
      // It looks like the username and password below is not used when security is disabled in Hive Server2.
      SessionHandle sessionHandle = openSession(sessionConf);

      String database = getHiveDatabase(namespace.getId());
      String statement = String.format("DROP DATABASE %s", database);
      OperationHandle operationHandle = doExecute(sessionHandle, statement);
      QueryHandle handle = saveOperationInfo(operationHandle, sessionHandle, sessionConf, statement, database);
      LOG.trace("Creating database {} with handle {}", database, handle);
      return handle;
    } catch (HiveSQLException e) {
      throw getSqlException(e);
    } catch (Throwable e) {
      throw new ExploreException(e);
    }
  }

  @Override
  public QueryHandle execute(Id.Namespace namespace, String statement) throws ExploreException, SQLException {
    startAndWait();

    try {
<<<<<<< HEAD
      Map<String, String> sessionConf = startSession(namespace);
      // It looks like the username and password below is not used when security is disabled in Hive Server2.
      SessionHandle sessionHandle = cliService.openSession("", "", sessionConf);
=======
      Map<String, String> sessionConf = startSession();
      SessionHandle sessionHandle = openSession(sessionConf);

>>>>>>> 84f0b190
      try {
        String database = getHiveDatabase(namespace.getId());
        // Switch database to the one being passed in.
        SessionState.get().setCurrentDatabase(database);

        OperationHandle operationHandle = doExecute(sessionHandle, statement);
        QueryHandle handle = saveOperationInfo(operationHandle, sessionHandle, sessionConf,
                                               statement, database);
        LOG.trace("Executing statement: {} with handle {}", statement, handle);
        return handle;
      } catch (Throwable e) {
        closeSession(sessionHandle);
        throw e;
      }
    } catch (HiveSQLException e) {
      throw getSqlException(e);
    } catch (Throwable e) {
      throw new ExploreException(e);
    }
  }

  @Override
  public QueryStatus getStatus(QueryHandle handle) throws ExploreException, HandleNotFoundException, SQLException {
    startAndWait();

    InactiveOperationInfo inactiveOperationInfo = inactiveHandleCache.getIfPresent(handle);
    if (inactiveOperationInfo != null) {
      // Operation has been made inactive, so return the saved status.
      LOG.trace("Returning saved status for inactive handle {}", handle);
      return inactiveOperationInfo.getStatus();
    }

    try {
      // Fetch status from Hive
      QueryStatus status = fetchStatus(getOperationHandle(handle));
      LOG.trace("Status of handle {} is {}", handle, status);

      // No results or error, so can be timed out aggressively
      if (status.getStatus() == QueryStatus.OpStatus.FINISHED && !status.hasResults()) {
        // In case of a query that writes to a Dataset, we will always fall into this condition,
        // and timing out aggressively will also close the transaction and make the writes visible
        timeoutAggresively(handle, getResultSchema(handle), status);
      } else if (status.getStatus() == QueryStatus.OpStatus.ERROR) {
        // getResultSchema will fail if the query is in error
        timeoutAggresively(handle, ImmutableList.<ColumnDesc>of(), status);
      }
      return status;
    } catch (HiveSQLException e) {
      throw getSqlException(e);
    }
  }

  @Override
  public List<QueryResult> nextResults(QueryHandle handle, int size)
    throws ExploreException, HandleNotFoundException, SQLException {
    startAndWait();

    InactiveOperationInfo inactiveOperationInfo = inactiveHandleCache.getIfPresent(handle);
    if (inactiveOperationInfo != null) {
      // Operation has been made inactive, so all results should have been fetched already - return empty list.
      LOG.trace("Returning empty result for inactive handle {}", handle);
      return ImmutableList.of();
    }

    Lock nextLock = getOperationInfo(handle).getNextLock();
    nextLock.lock();
    try {
      // Fetch results from Hive
      LOG.trace("Getting results for handle {}", handle);
      OperationHandle opHandle = getOperationHandle(handle);
      List<QueryResult> results = fetchNextResults(opHandle, size);
      QueryStatus status = getStatus(handle);
      if (results.isEmpty() && status.getStatus() == QueryStatus.OpStatus.FINISHED) {
        // Since operation has fetched all the results, handle can be timed out aggressively.
        timeoutAggresively(handle, getResultSchema(handle), status);
      }
      return results;
    } catch (HiveSQLException e) {
      throw getSqlException(e);
    } finally {
      nextLock.unlock();
    }
  }

  protected List<QueryResult> fetchNextResults(OperationHandle operationHandle, int size)
    throws HiveSQLException, ExploreException, HandleNotFoundException {
    startAndWait();

    try {
      if (operationHandle.hasResultSet()) {
        // Rowset is an interface in Hive 13, but a class in Hive 12, so we use reflection
        // so that the compiler does not make assumption on the return type of fetchResults
        Object rowSet = getCliService().fetchResults(operationHandle, FetchOrientation.FETCH_NEXT, size);

        ImmutableList.Builder<QueryResult> rowsBuilder = ImmutableList.builder();
        // if it's the interface
        if (rowSet instanceof Iterable) {
          for (Object[] row : (Iterable<Object[]>) rowSet) {
            List<Object> cols = Lists.newArrayList();
            for (int i = 0; i < row.length; i++) {
              cols.add(row[i]);
            }
            rowsBuilder.add(new QueryResult(cols));
          }
        } else {
          // otherwise do nasty thrift stuff
          Class rowSetClass = Class.forName("org.apache.hive.service.cli.RowSet");
          Method toTRowSetMethod = rowSetClass.getMethod("toTRowSet");
          TRowSet tRowSet = (TRowSet) toTRowSetMethod.invoke(rowSet);
          for (TRow tRow : tRowSet.getRows()) {
            List<Object> cols = Lists.newArrayList();
            for (TColumnValue tColumnValue : tRow.getColVals()) {
              cols.add(tColumnToObject(tColumnValue));
            }
            rowsBuilder.add(new QueryResult(cols));
          }
        }
        return rowsBuilder.build();
      } else {
        return Collections.emptyList();
      }
    } catch (ClassNotFoundException e) {
      throw Throwables.propagate(e);
    } catch (NoSuchMethodException e) {
      throw Throwables.propagate(e);
    } catch (InvocationTargetException e) {
      throw Throwables.propagate(e);
    } catch (IllegalAccessException e) {
      throw Throwables.propagate(e);
    }
  }

  @Override
  public List<QueryResult> previewResults(QueryHandle handle)
    throws ExploreException, HandleNotFoundException, SQLException {
    startAndWait();

    if (inactiveHandleCache.getIfPresent(handle) != null) {
      throw new HandleNotFoundException("Query is inactive.", true);
    }

    OperationInfo operationInfo = getOperationInfo(handle);
    Lock previewLock = operationInfo.getPreviewLock();
    previewLock.lock();
    try {
      File previewFile = operationInfo.getPreviewFile();
      if (previewFile != null) {
        try {
          Reader reader = Files.newReader(previewFile, Charsets.UTF_8);
          try {
            return GSON.fromJson(reader, new TypeToken<List<QueryResult>>() { }.getType());
          } finally {
            Closeables.closeQuietly(reader);
          }
        } catch (FileNotFoundException e) {
          LOG.error("Could not retrieve preview result file {}", previewFile, e);
          throw new ExploreException(e);
        }
      }

      try {
        // Create preview results for query
        previewFile = new File(previewsDir, handle.getHandle());
        FileWriter fileWriter = new FileWriter(previewFile);
        try {
          List<QueryResult> results = nextResults(handle, PREVIEW_COUNT);
          GSON.toJson(results, fileWriter);
          operationInfo.setPreviewFile(previewFile);
          return results;
        } finally {
          Closeables.closeQuietly(fileWriter);
        }
      } catch (IOException e) {
        LOG.error("Could not write preview results into file", e);
        throw new ExploreException(e);
      }
    } finally {
      previewLock.unlock();
    }

  }

  @Override
  public List<ColumnDesc> getResultSchema(QueryHandle handle)
    throws ExploreException, HandleNotFoundException, SQLException {
    startAndWait();

    try {
      InactiveOperationInfo inactiveOperationInfo = inactiveHandleCache.getIfPresent(handle);
      if (inactiveOperationInfo != null) {
        // Operation has been made inactive, so return saved schema.
        LOG.trace("Returning saved schema for inactive handle {}", handle);
        return inactiveOperationInfo.getSchema();
      }

      // Fetch schema from hive
      LOG.trace("Getting schema for handle {}", handle);
      OperationHandle operationHandle = getOperationHandle(handle);
      return getResultSchemaInternal(operationHandle);
    } catch (HiveSQLException e) {
      throw getSqlException(e);
    }
  }

  protected List<ColumnDesc> getResultSchemaInternal(OperationHandle operationHandle) throws SQLException {
    ImmutableList.Builder<ColumnDesc> listBuilder = ImmutableList.builder();
    if (operationHandle.hasResultSet()) {
      TableSchema tableSchema = cliService.getResultSetMetadata(operationHandle);
      for (ColumnDescriptor colDesc : tableSchema.getColumnDescriptors()) {
        listBuilder.add(new ColumnDesc(colDesc.getName(), colDesc.getTypeName(),
                                       colDesc.getOrdinalPosition(), colDesc.getComment()));
      }
    }
    return listBuilder.build();
  }

  /**
   * Cancel a running Hive operation. After the operation moves into a {@link QueryStatus.OpStatus#CANCELED},
   * {@link #close(QueryHandle)} needs to be called to release resources.
   *
   * @param handle handle returned by {@link Explore#execute(Id.Namespace, String)}.
   * @throws ExploreException on any error cancelling operation.
   * @throws HandleNotFoundException when handle is not found.
   * @throws SQLException if there are errors in the SQL statement.
   */
  void cancelInternal(QueryHandle handle) throws ExploreException, HandleNotFoundException, SQLException {
    try {
      InactiveOperationInfo inactiveOperationInfo = inactiveHandleCache.getIfPresent(handle);
      if (inactiveOperationInfo != null) {
        // Operation has been made inactive, so no point in cancelling it.
        LOG.trace("Not running cancel for inactive handle {}", handle);
        return;
      }

      LOG.trace("Cancelling operation {}", handle);
      cliService.cancelOperation(getOperationHandle(handle));
    } catch (HiveSQLException e) {
      throw getSqlException(e);
    }
  }

  @Override
  public void close(QueryHandle handle) throws ExploreException, HandleNotFoundException {
    startAndWait();
    inactiveHandleCache.invalidate(handle);
    activeHandleCache.invalidate(handle);
    DatasetAccessor.closeQuery(handle);
  }

  @Override
  public List<QueryInfo> getQueries(Id.Namespace namespace) throws ExploreException, SQLException {
    startAndWait();

    List<QueryInfo> result = Lists.newArrayList();
    for (Map.Entry<QueryHandle, OperationInfo> entry : activeHandleCache.asMap().entrySet()) {
      try {
        if (entry.getValue().getNamespace().equals(namespace.getId())) {
          // we use empty query statement for get tables, get schemas, we don't need to return it this method call.
          if (!entry.getValue().getStatement().isEmpty()) {
            QueryStatus status = getStatus(entry.getKey());
            result.add(new QueryInfo(entry.getValue().getTimestamp(), entry.getValue().getStatement(),
                                     entry.getKey(), status, true));
          }
        }
      } catch (HandleNotFoundException e) {
        // ignore the handle not found exception. this method returns all queries and handle, if the
        // handle is removed from the internal cache, then there is no point returning them from here.
      }
    }

    for (Map.Entry<QueryHandle, InactiveOperationInfo> entry : inactiveHandleCache.asMap().entrySet()) {
      try {
        if (entry.getValue().getNamespace().equals(namespace.getId())) {
          // we use empty query statement for get tables, get schemas, we don't need to return it this method call.
          if (!entry.getValue().getStatement().isEmpty()) {
            QueryStatus status = getStatus(entry.getKey());
            result.add(new QueryInfo(entry.getValue().getTimestamp(),
                                     entry.getValue().getStatement(), entry.getKey(), status, false));
          }
        }
      } catch (HandleNotFoundException e) {
        // ignore the handle not found exception. this method returns all queries and handle, if the
        // handle is removed from the internal cache, then there is no point returning them from here.
      }
    }
    Collections.sort(result);
    return result;
  }

  void closeInternal(QueryHandle handle, OperationInfo opInfo)
    throws ExploreException, HandleNotFoundException, SQLException {
    try {
      LOG.trace("Closing operation {}", handle);
      cliService.closeOperation(opInfo.getOperationHandle());
    } catch (HiveSQLException e) {
      throw getSqlException(e);
    } finally {
      try {
        closeSession(opInfo.getSessionHandle());
      } finally {
        cleanUp(handle, opInfo);
      }
    }
  }

  private SessionHandle openSession(Map<String, String> sessionConf) throws HiveSQLException {
    SessionHandle sessionHandle = cliService.openSession("", "", sessionConf);
    try {
      HiveStreamRedirector.redirectToLogger(SessionState.get());
    } catch (Throwable t) {
      LOG.error("Error redirecting Hive output streams to logs.", t);
    }

    return sessionHandle;
  }

  private void closeSession(SessionHandle sessionHandle) {
    try {
      cliService.closeSession(sessionHandle);
    } catch (Throwable e) {
      LOG.error("Got error closing session", e);
    }
  }

  private String getHiveDatabase(String namespace) {
    // null namespace implies that the operation happens across all databases
    if (namespace == null) {
      return null;
    }
    return namespace.equals(Constants.DEFAULT_NAMESPACE) ? namespace : String.format("cdap_%s", namespace);
  }

  /**
   * Starts a long running transaction, and also sets up session configuration.
   * @return configuration for a hive session that contains a transaction, and serialized CDAP configuration and
   * HBase configuration. This will be used by the map-reduce tasks started by Hive.
   * @throws IOException
   */
  protected Map<String, String> startSession() throws IOException {
    return startSession(null);
  }

  protected Map<String, String> startSession(Id.Namespace namespace) throws IOException {
    Map<String, String> sessionConf = Maps.newHashMap();

    QueryHandle queryHandle = QueryHandle.generate();
    sessionConf.put(Constants.Explore.QUERY_ID, queryHandle.getHandle());

    String schedulerQueue = namespace != null ? scheduleQueueResolver.getNamespaceResolvedSchedulerQueue(namespace)
                                              : scheduleQueueResolver.getSchedulerQueueFromCConf();

    if (schedulerQueue != null) {
      sessionConf.put(Constants.MapReduce.MAP_REDUCE_JOB_QUEUE_NAME, schedulerQueue);
    }

    Transaction tx = startTransaction();
    ConfigurationUtil.set(sessionConf, Constants.Explore.TX_QUERY_KEY, TxnCodec.INSTANCE, tx);
    ConfigurationUtil.set(sessionConf, Constants.Explore.CCONF_KEY, CConfCodec.INSTANCE, cConf);
    ConfigurationUtil.set(sessionConf, Constants.Explore.HCONF_KEY, HConfCodec.INSTANCE, hConf);

    return sessionConf;
  }



  /**
   * Returns {@link OperationHandle} associated with Explore {@link QueryHandle}.
   * @param handle explore handle.
   * @return OperationHandle.
   * @throws ExploreException
   */
  protected OperationHandle getOperationHandle(QueryHandle handle) throws ExploreException, HandleNotFoundException {
    return getOperationInfo(handle).getOperationHandle();
  }

  /**
   * Saves information associated with an Hive operation.
   * @param operationHandle {@link OperationHandle} of the Hive operation running.
   * @param sessionHandle {@link SessionHandle} for the Hive operation running.
   * @param sessionConf configuration for the session running the Hive operation.
   * @param statement SQL statement executed with the call.
   * @return {@link QueryHandle} that represents the Hive operation being run.
   */
  protected QueryHandle saveOperationInfo(OperationHandle operationHandle, SessionHandle sessionHandle,
                                          Map<String, String> sessionConf, String statement, String namespace) {
    QueryHandle handle = QueryHandle.fromId(sessionConf.get(Constants.Explore.QUERY_ID));
    activeHandleCache.put(handle, new OperationInfo(sessionHandle, operationHandle, sessionConf, statement, namespace));
    return handle;
  }

  /**
   * Called after a handle has been used to fetch all its results. This handle can be timed out aggressively.
   * It also closes associated transaction.
   *
   * @param handle operation handle.
   */
  private void timeoutAggresively(QueryHandle handle, List<ColumnDesc> schema, QueryStatus status)
    throws HandleNotFoundException {
    OperationInfo opInfo = activeHandleCache.getIfPresent(handle);
    if (opInfo == null) {
      LOG.trace("Could not find OperationInfo for handle {}, it might already have been moved to inactive list",
                handle);
      return;
    }

    closeTransaction(handle, opInfo);

    LOG.trace("Timing out handle {} aggressively", handle);
    inactiveHandleCache.put(handle, new InactiveOperationInfo(opInfo, schema, status));
    activeHandleCache.invalidate(handle);
  }

  private OperationInfo getOperationInfo(QueryHandle handle) throws HandleNotFoundException {
    // First look in running handles and handles that still can be fetched.
    OperationInfo opInfo = activeHandleCache.getIfPresent(handle);
    if (opInfo != null) {
      return opInfo;
    }
    throw new HandleNotFoundException("Invalid handle provided");
  }

  /**
   * Cleans up the metadata associated with active {@link QueryHandle}. It also closes associated transaction.
   * @param handle handle of the running Hive operation.
   */
  protected void cleanUp(QueryHandle handle, OperationInfo opInfo) {
    try {
      if (opInfo.getPreviewFile() != null) {
        opInfo.getPreviewFile().delete();
      }
      closeTransaction(handle, opInfo);
    } finally {
      activeHandleCache.invalidate(handle);
    }
  }

  private Transaction startTransaction() throws IOException {
    Transaction tx = txClient.startLong();
    LOG.trace("Transaction {} started.", tx);
    return tx;
  }

  private void closeTransaction(QueryHandle handle, OperationInfo opInfo) {
    try {
      String txCommitted = opInfo.getSessionConf().get(Constants.Explore.TX_QUERY_CLOSED);
      if (txCommitted != null && Boolean.parseBoolean(txCommitted)) {
        LOG.trace("Transaction for handle {} has already been closed", handle);
        return;
      }

      Transaction tx = ConfigurationUtil.get(opInfo.getSessionConf(),
                                             Constants.Explore.TX_QUERY_KEY,
                                             TxnCodec.INSTANCE);
      LOG.trace("Closing transaction {} for handle {}", tx, handle);

      // Even if changes are empty, we still commit the tx to take care of
      // any side effect changes that SplitReader may have.
      if (!(txClient.commit(tx))) {
        txClient.abort(tx);
        LOG.info("Aborting transaction: {}", tx);
      }
      opInfo.getSessionConf().put(Constants.Explore.TX_QUERY_CLOSED, "true");
    } catch (Throwable e) {
      LOG.error("Got exception while closing transaction.", e);
    }
  }

  private void runCacheCleanup() {
    LOG.trace("Running cache cleanup");
    activeHandleCache.cleanUp();
    inactiveHandleCache.cleanUp();
  }

  // Hive wraps all exceptions, including SQL exceptions in HiveSQLException. We would like to surface the SQL
  // exception to the user, and not other Hive server exceptions. We are using a heuristic to determine whether a
  // HiveSQLException is a SQL exception or not by inspecting the SQLState of HiveSQLException. If SQLState is not
  // null then we surface the SQL exception.
  private RuntimeException getSqlException(HiveSQLException e) throws ExploreException, SQLException {
    if (e.getSQLState() != null) {
      throw e;
    }
    throw new ExploreException(e);
  }

  protected Object tColumnToObject(TColumnValue tColumnValue) throws ExploreException {
    if (tColumnValue.isSetBoolVal()) {
      return tColumnValue.getBoolVal().isValue();
    } else if (tColumnValue.isSetByteVal()) {
      return tColumnValue.getByteVal().getValue();
    } else if (tColumnValue.isSetDoubleVal()) {
      return tColumnValue.getDoubleVal().getValue();
    } else if (tColumnValue.isSetI16Val()) {
      return tColumnValue.getI16Val().getValue();
    } else if (tColumnValue.isSetI32Val()) {
      return tColumnValue.getI32Val().getValue();
    } else if (tColumnValue.isSetI64Val()) {
      return tColumnValue.getI64Val().getValue();
    } else if (tColumnValue.isSetStringVal()) {
      return tColumnValue.getStringVal().getValue();
    }
    throw new ExploreException("Unknown column value encountered: " + tColumnValue);
  }

  /**
  * Helper class to store information about a Hive operation in progress.
  */
  static class OperationInfo {
    private final SessionHandle sessionHandle;
    private final OperationHandle operationHandle;
    private final Map<String, String> sessionConf;
    private final String statement;
    private final long timestamp;
    private final String namespace;
    private final Lock nextLock = new ReentrantLock();
    private final Lock previewLock = new ReentrantLock();

    private File previewFile;

    OperationInfo(SessionHandle sessionHandle, OperationHandle operationHandle,
                  Map<String, String> sessionConf, String statement, String namespace) {
      this.sessionHandle = sessionHandle;
      this.operationHandle = operationHandle;
      this.sessionConf = sessionConf;
      this.statement = statement;
      this.timestamp = System.currentTimeMillis();
      this.previewFile = null;
      this.namespace = namespace;
    }

    OperationInfo(SessionHandle sessionHandle, OperationHandle operationHandle,
                  Map<String, String> sessionConf, String statement, long timestamp, String namespace) {
      this.sessionHandle = sessionHandle;
      this.operationHandle = operationHandle;
      this.sessionConf = sessionConf;
      this.statement = statement;
      this.timestamp = timestamp;
      this.namespace = namespace;
    }

    public SessionHandle getSessionHandle() {
      return sessionHandle;
    }

    public OperationHandle getOperationHandle() {
      return operationHandle;
    }

    public Map<String, String> getSessionConf() {
      return sessionConf;
    }

    public String getStatement() {
      return statement;
    }

    public long getTimestamp() {
      return timestamp;
    }

    public File getPreviewFile() {
      return previewFile;
    }

    public void setPreviewFile(File previewFile) {
      this.previewFile = previewFile;
    }

    public Lock getNextLock() {
      return nextLock;
    }

    public Lock getPreviewLock() {
      return previewLock;
    }

    public String getNamespace() {
      return namespace;
    }
  }

  private static final class InactiveOperationInfo extends OperationInfo {
    private final List<ColumnDesc> schema;
    private final QueryStatus status;

    private InactiveOperationInfo(OperationInfo operationInfo, List<ColumnDesc> schema, QueryStatus status) {
      super(operationInfo.getSessionHandle(), operationInfo.getOperationHandle(),
            operationInfo.getSessionConf(), operationInfo.getStatement(),
            operationInfo.getTimestamp(), operationInfo.getNamespace());
      this.schema = schema;
      this.status = status;
    }

    public List<ColumnDesc> getSchema() {
      return schema;
    }

    public QueryStatus getStatus() {
      return status;
    }
  }
}<|MERGE_RESOLUTION|>--- conflicted
+++ resolved
@@ -131,6 +131,7 @@
 
   private final CConfiguration cConf;
   private final Configuration hConf;
+  private final HiveConf hiveConf;
   private final TransactionSystemClient txClient;
   private final Store store;
   private final ScheduleQueueResolver scheduleQueueResolver;
@@ -158,7 +159,6 @@
     throws HiveSQLException, ExploreException;
 
   protected BaseHiveExploreService(TransactionSystemClient txClient, DatasetFramework datasetFramework,
-<<<<<<< HEAD
                                    CConfiguration cConf, Configuration hConf, HiveConf hiveConf,
                                    File previewsDir, StreamAdmin streamAdmin, StoreFactory storeFactory) {
     this.cConf = cConf;
@@ -166,12 +166,6 @@
     this.hiveConf = hiveConf;
     this.store = storeFactory.create();
     this.scheduleQueueResolver = new ScheduleQueueResolver(cConf, store);
-=======
-                                   CConfiguration cConf, Configuration hConf,
-                                   File previewsDir, StreamAdmin streamAdmin) {
-    this.cConf = cConf;
-    this.hConf = hConf;
->>>>>>> 84f0b190
     this.previewsDir = previewsDir;
     this.metastoreClientLocal = new ThreadLocal<Supplier<IMetaStoreClient>>();
     this.metastoreClientReferences = Maps.newConcurrentMap();
@@ -689,15 +683,9 @@
     startAndWait();
 
     try {
-<<<<<<< HEAD
       Map<String, String> sessionConf = startSession(namespace);
       // It looks like the username and password below is not used when security is disabled in Hive Server2.
-      SessionHandle sessionHandle = cliService.openSession("", "", sessionConf);
-=======
-      Map<String, String> sessionConf = startSession();
       SessionHandle sessionHandle = openSession(sessionConf);
-
->>>>>>> 84f0b190
       try {
         String database = getHiveDatabase(namespace.getId());
         // Switch database to the one being passed in.
