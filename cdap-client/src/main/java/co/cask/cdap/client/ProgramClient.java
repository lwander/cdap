--- conflicted
+++ resolved
@@ -16,7 +16,6 @@
 
 package co.cask.cdap.client;
 
-import co.cask.cdap.api.service.Service;
 import co.cask.cdap.api.workflow.WorkflowActionNode;
 import co.cask.cdap.api.workflow.WorkflowActionSpecification;
 import co.cask.cdap.client.config.ClientConfig;
@@ -392,39 +391,6 @@
     return ObjectResponse.fromJsonBody(response, Instances.class).getResponseObject().getInstances();
   }
 
-<<<<<<< HEAD
-=======
-  /**
-   * Gets the number of instances that a service runnable is running on.
-   *
-   * @param appId ID of the application that the service runnable belongs to
-   * @param serviceId ID of the service that the service runnable belongs to
-   * @param runnableId ID of the service runnable
-   * @return number of instances that the service runnable is running on
-   * @throws IOException if a network error occurred
-   * @throws NotFoundException if the application, service, or runnable could not be found
-   * @throws UnauthorizedException if the request is not authorized successfully in the gateway server
-   * @deprecated As of version 2.8.0, separated into {@link Service} and {@link Worker}
-   */
-  @Deprecated
-  public int getServiceRunnableInstances(String appId, String serviceId, String runnableId)
-    throws IOException, NotFoundException, UnauthorizedException {
-
-    Id.Application app = Id.Application.from(config.getNamespace(), appId);
-    Id.Service service = Id.Service.from(app, serviceId);
-    Id.Service.Runnable runnable = Id.Service.Runnable.from(service, runnableId);
-    URL url = config.resolveNamespacedURLV3(String.format("apps/%s/services/%s/runnables/%s/instances",
-                                                          appId, serviceId, runnableId));
-    HttpResponse response = restClient.execute(HttpMethod.GET, url, config.getAccessToken(),
-                                               HttpURLConnection.HTTP_NOT_FOUND);
-    if (response.getResponseCode() == HttpURLConnection.HTTP_NOT_FOUND) {
-      throw new NotFoundException(runnable);
-    }
-
-    return ObjectResponse.fromJsonBody(response, Instances.class).getResponseObject().getInstances();
-  }
->>>>>>> d249ef66
-
   /**
    * Sets the number of instances of a service.
    *
@@ -450,68 +416,6 @@
   }
 
   /**
-<<<<<<< HEAD
-=======
-   * Sets the number of instances that a service runnable is running on.
-   *
-   * @param appId ID of the application that the service runnable belongs to
-   * @param serviceId ID of the service that the service runnable belongs to
-   * @param runnableId ID of the service runnable
-   * @param instances number of instances for the service runnable to run on
-   * @throws IOException if a network error occurred
-   * @throws NotFoundException if the application, service, or runnable could not be found
-   * @throws UnauthorizedException if the request is not authorized successfully in the gateway server
-   * @deprecated As of version 2.8.0, separated into {@link Service} and {@link Worker}
-   */
-  @Deprecated
-  public void setServiceRunnableInstances(String appId, String serviceId, String runnableId, int instances)
-    throws IOException, NotFoundException, UnauthorizedException {
-
-    Id.Application app = Id.Application.from(config.getNamespace(), appId);
-    Id.Service service = Id.Service.from(app, serviceId);
-    Id.Service.Runnable runnable = Id.Service.Runnable.from(service, runnableId);
-    URL url = config.resolveNamespacedURLV3(String.format("apps/%s/services/%s/runnables/%s/instances",
-                                                          appId, serviceId, runnableId));
-    HttpRequest request = HttpRequest.put(url).withBody(GSON.toJson(new Instances(instances))).build();
-
-    HttpResponse response = restClient.execute(request, config.getAccessToken(), HttpURLConnection.HTTP_NOT_FOUND);
-    if (response.getResponseCode() == HttpURLConnection.HTTP_NOT_FOUND) {
-      throw new NotFoundException(runnable);
-    }
-  }
-
-  /**
-   * Gets the logs of a service runnable.
-   *
-   * @param appId ID of the application that the service runnable belongs to
-   * @param serviceId ID of the service that the service runnable belongs to
-   * @param runnableId ID of the service runnable
-   * @param start start time of the time range of desired logs
-   * @param stop end time of the time range of desired logs
-   * @return the logs of the program
-   * @throws IOException if a network error occurred
-   * @throws NotFoundException if the application, service, or runnable could not be found
-   * @throws UnauthorizedException if the request is not authorized successfully in the gateway server
-   */
-  public String getServiceRunnableLogs(String appId, String serviceId, String runnableId, long start, long stop)
-    throws IOException, NotFoundException, UnauthorizedException {
-
-    Id.Application app = Id.Application.from(config.getNamespace(), appId);
-    Id.Service service = Id.Service.from(app, serviceId);
-    Id.Service.Runnable runnable = Id.Service.Runnable.from(service, runnableId);
-    URL url = config.resolveNamespacedURLV3(String.format("apps/%s/services/%s/runnables/%s/logs?start=%d&stop=%d",
-                                                          appId, serviceId, runnableId, start, stop));
-    HttpResponse response = restClient.execute(HttpMethod.GET, url, config.getAccessToken(),
-                                               HttpURLConnection.HTTP_NOT_FOUND);
-    if (response.getResponseCode() == HttpURLConnection.HTTP_NOT_FOUND) {
-      throw new NotFoundException(runnable);
-    }
-
-    return new String(response.getResponseBody(), Charsets.UTF_8);
-  }
-
-  /**
->>>>>>> d249ef66
    * Gets the run records of a program.
    *
    * @param appId ID of the application that the program belongs to
@@ -634,11 +538,7 @@
     URL url = config.resolveNamespacedURLV3(path);
     HttpResponse response = restClient.execute(HttpMethod.GET, url, config.getAccessToken());
     if (response.getResponseCode() == HttpURLConnection.HTTP_NOT_FOUND) {
-<<<<<<< HEAD
-      throw new ProgramNotFoundException(programType, appId, programId);
-=======
-      throw new ProgramNotFoundException(program);
->>>>>>> d249ef66
+      throw new ProgramNotFoundException(program);
     }
 
     return new String(response.getResponseBody(), Charsets.UTF_8);
