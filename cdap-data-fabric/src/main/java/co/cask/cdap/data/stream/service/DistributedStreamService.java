/*
 * Copyright © 2015 Cask Data, Inc.
 *
 * Licensed under the Apache License, Version 2.0 (the "License"); you may not
 * use this file except in compliance with the License. You may obtain a copy of
 * the License at
 *
 * http://www.apache.org/licenses/LICENSE-2.0
 *
 * Unless required by applicable law or agreed to in writing, software
 * distributed under the License is distributed on an "AS IS" BASIS, WITHOUT
 * WARRANTIES OR CONDITIONS OF ANY KIND, either express or implied. See the
 * License for the specific language governing permissions and limitations under
 * the License.
 */

package co.cask.cdap.data.stream.service;

import co.cask.cdap.api.data.stream.StreamSpecification;
import co.cask.cdap.common.conf.CConfiguration;
import co.cask.cdap.common.conf.Constants;
import co.cask.cdap.common.zookeeper.coordination.BalancedAssignmentStrategy;
import co.cask.cdap.common.zookeeper.coordination.PartitionReplica;
import co.cask.cdap.common.zookeeper.coordination.ResourceCoordinator;
import co.cask.cdap.common.zookeeper.coordination.ResourceCoordinatorClient;
import co.cask.cdap.common.zookeeper.coordination.ResourceHandler;
import co.cask.cdap.common.zookeeper.coordination.ResourceModifier;
import co.cask.cdap.common.zookeeper.coordination.ResourceRequirement;
import co.cask.cdap.data.stream.StreamCoordinatorClient;
import co.cask.cdap.data.stream.StreamLeaderListener;
import co.cask.cdap.data.stream.service.heartbeat.HeartbeatPublisher;
import co.cask.cdap.data.stream.service.heartbeat.StreamWriterHeartbeat;
<<<<<<< HEAD
import co.cask.cdap.data.stream.service.heartbeat.StreamsHeartbeatsAggregator;
import co.cask.cdap.notifications.feeds.NotificationFeedManager;
=======
>>>>>>> 252974ac
import com.google.common.base.Function;
import com.google.common.base.Supplier;
import com.google.common.base.Throwables;
import com.google.common.collect.ImmutableMap;
import com.google.common.collect.ImmutableSet;
import com.google.common.collect.Iterables;
import com.google.common.collect.Sets;
import com.google.common.util.concurrent.Uninterruptibles;
import com.google.inject.Inject;
import org.apache.twill.api.ElectionHandler;
import org.apache.twill.api.TwillRunnable;
import org.apache.twill.common.Cancellable;
import org.apache.twill.common.Threads;
import org.apache.twill.discovery.Discoverable;
import org.apache.twill.discovery.DiscoveryServiceClient;
import org.apache.twill.internal.zookeeper.LeaderElection;
import org.apache.twill.zookeeper.ZKClient;
import org.slf4j.Logger;
import org.slf4j.LoggerFactory;

import java.util.Collection;
import java.util.Set;
import java.util.concurrent.Executors;
import java.util.concurrent.ScheduledExecutorService;
import java.util.concurrent.TimeUnit;
import javax.annotation.Nullable;

/**
 * Stream service running in a {@link TwillRunnable}. It is responsible for sending {@link StreamWriterHeartbeat}s
 * at a fixed rate, describing the sizes of the stream files on which this service writes data, for each stream.
 */
public class DistributedStreamService extends AbstractStreamService {
  private static final Logger LOG = LoggerFactory.getLogger(DistributedStreamService.class);

  private static final String STREAMS_COORDINATOR = "streams.coordinator";

  private final ZKClient zkClient;
  private final DiscoveryServiceClient discoveryServiceClient;
  private final StreamWriterSizeCollector streamWriterSizeCollector;
  private final HeartbeatPublisher heartbeatPublisher;
  private final StreamMetaStore streamMetaStore;
  private final ResourceCoordinatorClient resourceCoordinatorClient;
  private final StreamsHeartbeatsAggregator streamsHeartbeatsAggregator;
  private final int instanceId;

  private final Set<StreamLeaderListener> leaderListeners;
<<<<<<< HEAD
  private final Cancellable leaderListenerCancellable;
=======
  private final int instanceId;
>>>>>>> 252974ac

  private Supplier<Discoverable> discoverableSupplier;

  private LeaderElection leaderElection;
  private ResourceCoordinator resourceCoordinator;
  private Cancellable coordinationSubscription;

<<<<<<< HEAD
  private volatile ScheduledExecutorService executor;
=======
  private ScheduledExecutorService executor;
>>>>>>> 252974ac

  @Inject
  public DistributedStreamService(CConfiguration cConf,
                                  StreamCoordinatorClient streamCoordinatorClient,
                                  StreamFileJanitorService janitorService,
                                  ZKClient zkClient,
                                  DiscoveryServiceClient discoveryServiceClient,
                                  StreamMetaStore streamMetaStore,
                                  Supplier<Discoverable> discoverableSupplier,
                                  StreamWriterSizeCollector streamWriterSizeCollector,
<<<<<<< HEAD
                                  HeartbeatPublisher heartbeatPublisher,
                                  NotificationFeedManager notificationFeedManager,
                                  StreamsHeartbeatsAggregator streamsHeartbeatsAggregator) {
    super(streamCoordinatorClient, janitorService, notificationFeedManager);
=======
                                  HeartbeatPublisher heartbeatPublisher) {
    super(streamCoordinatorClient, janitorService);
>>>>>>> 252974ac
    this.zkClient = zkClient;
    this.discoveryServiceClient = discoveryServiceClient;
    this.streamMetaStore = streamMetaStore;
    this.discoverableSupplier = discoverableSupplier;
    this.streamWriterSizeCollector = streamWriterSizeCollector;
    this.heartbeatPublisher = heartbeatPublisher;
<<<<<<< HEAD
    this.streamsHeartbeatsAggregator = streamsHeartbeatsAggregator;
=======
    this.instanceId = cConf.getInt(Constants.Stream.CONTAINER_INSTANCE_ID);
>>>>>>> 252974ac
    this.resourceCoordinatorClient = new ResourceCoordinatorClient(zkClient);
    this.leaderListeners = Sets.newHashSet();
    this.instanceId = cConf.getInt(Constants.Stream.CONTAINER_INSTANCE_ID);

    this.leaderListenerCancellable = addLeaderListener(new StreamLeaderListener() {
      @Override
      public void leaderOf(Set<String> streamNames) {
        DistributedStreamService.this.streamsHeartbeatsAggregator.aggregate(streamNames);
      }
    });
  }

  @Override
  protected void initialize() throws Exception {
    heartbeatPublisher.startAndWait();
    resourceCoordinatorClient.startAndWait();
    coordinationSubscription = resourceCoordinatorClient.subscribe(discoverableSupplier.get().getName(),
                                                                   new StreamsLeaderHandler());
    performLeaderElection();
  }

  @Override
  protected void doShutdown() throws Exception {
<<<<<<< HEAD
    leaderListenerCancellable.cancel();

=======
>>>>>>> 252974ac
    if (executor != null) {
      executor.shutdownNow();
    }
    heartbeatPublisher.stopAndWait();

    if (leaderElection != null) {
      Uninterruptibles.getUninterruptibly(leaderElection.stop(), 5, TimeUnit.SECONDS);
    }

    if (coordinationSubscription != null) {
      coordinationSubscription.cancel();
    }

    if (resourceCoordinatorClient != null) {
      resourceCoordinatorClient.stopAndWait();
    }
  }

  @Override
  protected void runOneIteration() throws Exception {
    LOG.trace("Performing heartbeat publishing in Stream service instance {}", instanceId);
    ImmutableMap.Builder<String, Long> sizes = ImmutableMap.builder();
    for (StreamSpecification streamSpec : streamMetaStore.listStreams()) {
      sizes.put(streamSpec.getName(), streamWriterSizeCollector.getTotalCollected(streamSpec.getName()));
    }
    heartbeatPublisher.sendHeartbeat(new StreamWriterHeartbeat(System.currentTimeMillis(), instanceId, sizes.build()));
  }

  @Override
  protected ScheduledExecutorService executor() {
    executor = Executors.newSingleThreadScheduledExecutor(Threads.createDaemonThreadFactory("heartbeats-scheduler"));
    return executor;
  }

  /**
   * This method is called every time the Stream handler in which this {@link DistributedStreamService}
   * runs becomes the leader of a set of streams. Prior to this call, the Stream handler might
   * already have been the leader of some of those streams.
   *
   * @param listener {@link StreamLeaderListener} called when this Stream handler becomes leader
   *                 of a collection of streams
   * @return A {@link Cancellable} to cancel the watch
   */
  private Cancellable addLeaderListener(final StreamLeaderListener listener) {
    synchronized (this) {
      leaderListeners.add(listener);
    }
    return new Cancellable() {
      @Override
      public void cancel() {
        synchronized (DistributedStreamService.this) {
          leaderListeners.remove(listener);
        }
      }
    };
  }

  /**
   * Elect one leader among the {@link DistributedStreamService}s running in different Twill runnables.
   */
  private void performLeaderElection() {
    // Start the resource coordinator that will map Streams to Stream handlers
    leaderElection = new LeaderElection(
      zkClient, "/election/" + STREAMS_COORDINATOR, new ElectionHandler() {
      @Override
      public void leader() {
        LOG.info("Became Stream handler leader. Starting resource coordinator.");
        resourceCoordinator = new ResourceCoordinator(zkClient, discoveryServiceClient,
                                                      new BalancedAssignmentStrategy());
        resourceCoordinator.startAndWait();

        resourceCoordinatorClient.modifyRequirement(Constants.Service.STREAMS, new ResourceModifier() {
          @Nullable
          @Override
          public ResourceRequirement apply(@Nullable ResourceRequirement existingRequirement) {
            try {
              // Create one requirement for the resource coordinator for all the streams.
              // One stream is identified by one partition
              ResourceRequirement.Builder builder = ResourceRequirement.builder(Constants.Service.STREAMS);
              for (StreamSpecification spec : streamMetaStore.listStreams()) {
                LOG.debug("Adding {} stream as a resource to the coordinator to manager streams leaders.",
                          spec.getName());
                builder.addPartition(new ResourceRequirement.Partition(spec.getName(), 1));
              }
              return builder.build();
            } catch (Throwable e) {
              LOG.error("Could not create requirement for coordinator in Stream handler leader", e);
              Throwables.propagate(e);
              return null;
            }
          }
        });
      }

      @Override
      public void follower() {
        LOG.info("Became Stream handler follower.");
        if (resourceCoordinator != null) {
          resourceCoordinator.stopAndWait();
        }
      }
    });
  }

  /**
   * Call all the listeners that are interested in knowing that this coordinator is the leader of a set of Streams.
   *
   * @param streamNames set of Streams that this coordinator is the leader of
   */
  private void invokeLeaderListeners(Set<String> streamNames) {
    Set<StreamLeaderListener> listeners;
    synchronized (this) {
      listeners = ImmutableSet.copyOf(leaderListeners);
    }
    for (StreamLeaderListener listener : listeners) {
      listener.leaderOf(streamNames);
    }
  }

  /**
   * Class that defines the behavior of a leader of a collection of Streams.
   */
  private final class StreamsLeaderHandler extends ResourceHandler {

    protected StreamsLeaderHandler() {
      super(discoverableSupplier.get());
    }

    @Override
    public void onChange(Collection<PartitionReplica> partitionReplicas) {
      Set<String> streamNames =
        ImmutableSet.copyOf(Iterables.transform(partitionReplicas, new Function<PartitionReplica, String>() {
          @Nullable
          @Override
          public String apply(@Nullable PartitionReplica input) {
            return input != null ? input.getName() : null;
          }
        }));
      invokeLeaderListeners(ImmutableSet.copyOf(streamNames));
    }

    @Override
    public void finished(Throwable failureCause) {
      if (failureCause != null) {
        LOG.error("Finished with failure for Stream handler instance {}", discoverableSupplier.get().getName(),
                  failureCause);
      }
    }
  }
}<|MERGE_RESOLUTION|>--- conflicted
+++ resolved
@@ -30,11 +30,8 @@
 import co.cask.cdap.data.stream.StreamLeaderListener;
 import co.cask.cdap.data.stream.service.heartbeat.HeartbeatPublisher;
 import co.cask.cdap.data.stream.service.heartbeat.StreamWriterHeartbeat;
-<<<<<<< HEAD
 import co.cask.cdap.data.stream.service.heartbeat.StreamsHeartbeatsAggregator;
 import co.cask.cdap.notifications.feeds.NotificationFeedManager;
-=======
->>>>>>> 252974ac
 import com.google.common.base.Function;
 import com.google.common.base.Supplier;
 import com.google.common.base.Throwables;
@@ -81,11 +78,7 @@
   private final int instanceId;
 
   private final Set<StreamLeaderListener> leaderListeners;
-<<<<<<< HEAD
   private final Cancellable leaderListenerCancellable;
-=======
-  private final int instanceId;
->>>>>>> 252974ac
 
   private Supplier<Discoverable> discoverableSupplier;
 
@@ -93,11 +86,7 @@
   private ResourceCoordinator resourceCoordinator;
   private Cancellable coordinationSubscription;
 
-<<<<<<< HEAD
-  private volatile ScheduledExecutorService executor;
-=======
   private ScheduledExecutorService executor;
->>>>>>> 252974ac
 
   @Inject
   public DistributedStreamService(CConfiguration cConf,
@@ -108,26 +97,17 @@
                                   StreamMetaStore streamMetaStore,
                                   Supplier<Discoverable> discoverableSupplier,
                                   StreamWriterSizeCollector streamWriterSizeCollector,
-<<<<<<< HEAD
                                   HeartbeatPublisher heartbeatPublisher,
                                   NotificationFeedManager notificationFeedManager,
                                   StreamsHeartbeatsAggregator streamsHeartbeatsAggregator) {
     super(streamCoordinatorClient, janitorService, notificationFeedManager);
-=======
-                                  HeartbeatPublisher heartbeatPublisher) {
-    super(streamCoordinatorClient, janitorService);
->>>>>>> 252974ac
     this.zkClient = zkClient;
     this.discoveryServiceClient = discoveryServiceClient;
     this.streamMetaStore = streamMetaStore;
     this.discoverableSupplier = discoverableSupplier;
     this.streamWriterSizeCollector = streamWriterSizeCollector;
     this.heartbeatPublisher = heartbeatPublisher;
-<<<<<<< HEAD
     this.streamsHeartbeatsAggregator = streamsHeartbeatsAggregator;
-=======
-    this.instanceId = cConf.getInt(Constants.Stream.CONTAINER_INSTANCE_ID);
->>>>>>> 252974ac
     this.resourceCoordinatorClient = new ResourceCoordinatorClient(zkClient);
     this.leaderListeners = Sets.newHashSet();
     this.instanceId = cConf.getInt(Constants.Stream.CONTAINER_INSTANCE_ID);
@@ -151,11 +131,8 @@
 
   @Override
   protected void doShutdown() throws Exception {
-<<<<<<< HEAD
     leaderListenerCancellable.cancel();
 
-=======
->>>>>>> 252974ac
     if (executor != null) {
       executor.shutdownNow();
     }
