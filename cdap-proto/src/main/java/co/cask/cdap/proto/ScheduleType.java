/*
 * Copyright © 2017 Cask Data, Inc.
 *
 * Licensed under the Apache License, Version 2.0 (the "License"); you may not
 * use this file except in compliance with the License. You may obtain a copy of
 * the License at
 *
 * http://www.apache.org/licenses/LICENSE-2.0
 *
 * Unless required by applicable law or agreed to in writing, software
 * distributed under the License is distributed on an "AS IS" BASIS, WITHOUT
 * WARRANTIES OR CONDITIONS OF ANY KIND, either express or implied. See the
 * License for the specific language governing permissions and limitations under
 * the License.
 */

package co.cask.cdap.proto;

import co.cask.cdap.api.schedule.Schedule;
import co.cask.cdap.api.schedule.Trigger;
import co.cask.cdap.internal.schedule.StreamSizeSchedule;
import co.cask.cdap.internal.schedule.TimeSchedule;

/**
 * Schedule Type.
 *
<<<<<<< HEAD
 * @deprecated as of 4.2.0. Use {@link co.cask.cdap.api.schedule.Trigger} instead.
=======
 * @deprecated as of 4.2.0. Use {@link Trigger} instead.
>>>>>>> 9a336e8b
 */
@Deprecated
public enum ScheduleType {
  /**
   * Represents {@link TimeSchedule} objects.
   */
  TIME,

  /**
   * Represents {@link StreamSizeSchedule} objects.
   */
  STREAM;

  public static ScheduleType fromSchedule(Schedule schedule) {
    if (schedule instanceof StreamSizeSchedule) {
      return STREAM;
    } else if (schedule instanceof TimeSchedule) {
      return TIME;
    } else {
      throw new IllegalArgumentException("Unhandled type of schedule: " + schedule.getClass());
    }
  }
}<|MERGE_RESOLUTION|>--- conflicted
+++ resolved
@@ -24,11 +24,7 @@
 /**
  * Schedule Type.
  *
-<<<<<<< HEAD
- * @deprecated as of 4.2.0. Use {@link co.cask.cdap.api.schedule.Trigger} instead.
-=======
  * @deprecated as of 4.2.0. Use {@link Trigger} instead.
->>>>>>> 9a336e8b
  */
 @Deprecated
 public enum ScheduleType {
