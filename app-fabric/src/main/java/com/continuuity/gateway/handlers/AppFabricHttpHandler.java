package com.continuuity.gateway.handlers;

import com.continuuity.api.ProgramSpecification;
import com.continuuity.api.flow.FlowSpecification;
import com.continuuity.api.workflow.WorkflowSpecification;
import com.continuuity.app.ApplicationSpecification;
import com.continuuity.app.Id;
import com.continuuity.app.ProgramStatus;
import com.continuuity.app.deploy.Manager;
import com.continuuity.app.deploy.ManagerFactory;
import com.continuuity.app.program.Program;
import com.continuuity.app.program.Programs;
import com.continuuity.app.program.RunRecord;
import com.continuuity.app.program.Type;
import com.continuuity.app.runtime.ProgramController;
import com.continuuity.app.runtime.ProgramRuntimeService;
import com.continuuity.app.services.ArchiveId;
import com.continuuity.app.services.ArchiveInfo;
import com.continuuity.app.services.AuthToken;
import com.continuuity.app.services.DeployStatus;
import com.continuuity.app.services.DeploymentStatus;
import com.continuuity.app.services.ProgramId;
import com.continuuity.app.services.RunIdentifier;
import com.continuuity.app.store.Store;
import com.continuuity.app.store.StoreFactory;
import com.continuuity.common.conf.CConfiguration;
import com.continuuity.common.conf.Constants;
import com.continuuity.common.discovery.RandomEndpointStrategy;
import com.continuuity.common.discovery.TimeLimitEndpointStrategy;
import com.continuuity.common.metrics.MetricsScope;
import com.continuuity.data2.OperationException;
<<<<<<< HEAD
import com.continuuity.data2.transaction.queue.QueueAdmin;
=======
import com.continuuity.data2.transaction.TransactionSystemClient;
>>>>>>> c768130f
import com.continuuity.gateway.auth.Authenticator;
import com.continuuity.http.HttpResponder;
import com.continuuity.internal.UserErrors;
import com.continuuity.internal.UserMessages;
import com.continuuity.internal.app.deploy.ProgramTerminator;
import com.continuuity.internal.app.deploy.SessionInfo;
import com.continuuity.internal.app.deploy.pipeline.ApplicationWithPrograms;
import com.continuuity.internal.app.runtime.AbstractListener;
import com.continuuity.internal.app.runtime.BasicArguments;
import com.continuuity.internal.app.runtime.ProgramOptionConstants;
import com.continuuity.internal.app.runtime.SimpleProgramOptions;
import com.continuuity.internal.app.runtime.schedule.ScheduledRuntime;
import com.continuuity.internal.app.runtime.schedule.Scheduler;
import com.continuuity.internal.filesystem.LocationCodec;
import com.google.common.base.Charsets;
import com.google.common.base.Preconditions;
import com.google.common.base.Predicate;
import com.google.common.base.Throwables;
import com.google.common.collect.ImmutableMap;
import com.google.common.collect.ImmutableMultimap;
import com.google.common.collect.Iterables;
import com.google.common.collect.Maps;
import com.google.common.io.Closeables;
import com.google.common.io.InputSupplier;
import com.google.common.io.OutputSupplier;
import com.google.gson.Gson;
import com.google.gson.GsonBuilder;
import com.google.gson.JsonArray;
import com.google.gson.JsonObject;
import com.google.gson.JsonSyntaxException;
import com.google.gson.reflect.TypeToken;
import com.google.inject.Inject;
<<<<<<< HEAD
import com.ning.http.client.SimpleAsyncHttpClient;
=======
import java.io.InputStream;
import java.util.concurrent.ExecutionException;
>>>>>>> c768130f
import org.apache.twill.api.RunId;
import org.apache.twill.common.Threads;
import org.apache.twill.discovery.Discoverable;
import org.apache.twill.discovery.DiscoveryServiceClient;
import org.apache.twill.filesystem.Location;
import org.apache.twill.filesystem.LocationFactory;
import org.jboss.netty.buffer.ChannelBuffer;
import org.jboss.netty.buffer.ChannelBufferInputStream;
import org.jboss.netty.buffer.ChannelBuffers;
import org.jboss.netty.handler.codec.http.HttpHeaders;
import org.jboss.netty.handler.codec.http.HttpRequest;
import org.jboss.netty.handler.codec.http.HttpResponseStatus;
import org.jboss.netty.handler.codec.http.QueryStringDecoder;
import org.slf4j.Logger;
import org.slf4j.LoggerFactory;

import java.io.FileNotFoundException;
import java.io.IOException;
import java.io.InputStreamReader;
import java.io.OutputStream;
import java.io.OutputStreamWriter;
import java.io.Reader;
import java.io.Writer;
import java.util.ArrayList;
import java.util.Collection;
import java.util.List;
import java.util.Map;
import java.util.concurrent.TimeUnit;
import javax.annotation.Nullable;
import javax.ws.rs.DELETE;
import javax.ws.rs.GET;
import javax.ws.rs.POST;
import javax.ws.rs.PUT;
import javax.ws.rs.Path;
import javax.ws.rs.PathParam;

/**
 *  HttpHandler class for app-fabric requests.
 */
@Path(Constants.Gateway.GATEWAY_VERSION) //this will be removed/changed when gateway goes.
public class AppFabricHttpHandler extends AuthenticatedHttpHandler {
  private static final Logger LOG = LoggerFactory.getLogger(AppFabricHttpHandler.class);

  private static final java.lang.reflect.Type MAP_STRING_STRING_TYPE
    = new TypeToken<Map<String, String>>() { }.getType();

  /**
   * Json serializer.
   */
  private static final Gson GSON = new Gson();

  /**
   * Configuration object passed from higher up.
   */
  private final CConfiguration configuration;

  /**
   * Factory for handling the location - can do both in either Distributed or Local mode.
   */
  private final LocationFactory locationFactory;


  /**
   * Runtime program service for running and managing programs.
   */
  private final ProgramRuntimeService runtimeService;


  /**
   * Client talking to transaction system.
   */
  private TransactionSystemClient txClient;

  /**
   * App fabric output directory.
   */
  private final String appFabricDir;

  /**
   * Maintains a mapping of transient session state. The state is stored in memory,
   * in case of failure, all the current running sessions will be terminated. As
   * per the current implementation only connection per account is allowed to upload.
   */
  private final Map<String, SessionInfo> sessions = Maps.newConcurrentMap();

  /**
   * Store manages non-runtime lifecycle.
   */
  private final Store store;

  private static final String ARCHIVE_NAME_HEADER = "X-Archive-Name";

  private final WorkflowClient workflowClient;

  private final DiscoveryServiceClient discoveryServiceClient;

  private final QueueAdmin queueAdmin;

  /**
   * Number of seconds for timing out a service endpoint discovery.
   */
  private static final long DISCOVERY_TIMEOUT_SECONDS = 3;

  /**
   * Timeout to get response from metrics system.
   */
  private static final long METRICS_SERVER_RESPONSE_TIMEOUT = TimeUnit.MILLISECONDS.convert(5, TimeUnit.MINUTES);


  /**
   * The directory where the uploaded files would be placed.
   */
  private final String archiveDir;

  /**
   * DeploymentManager responsible for running pipeline.
   */
  private final ManagerFactory managerFactory;
  private final Scheduler scheduler;

  private static final Map<String, Type> runnableTypeMap = ImmutableMap.of(
    "mapreduce", Type.MAPREDUCE,
    "flows", Type.FLOW,
    "procedures", Type.PROCEDURE,
    "workflows", Type.WORKFLOW,
    "webapp", Type.WEBAPP
  );

  private enum AppFabricServiceStatus {

    OK(HttpResponseStatus.OK, ""),
    PROGRAM_STILL_RUNNING(HttpResponseStatus.FORBIDDEN, "Program is still running"),
    PROGRAM_ALREADY_RUNNING(HttpResponseStatus.CONFLICT, "Program is already running"),
    PROGRAM_ALREADY_STOPPED(HttpResponseStatus.CONFLICT, "Program already stopped"),
    RUNTIME_INFO_NOT_FOUND(HttpResponseStatus.CONFLICT,
                           UserMessages.getMessage(UserErrors.RUNTIME_INFO_NOT_FOUND)),
    PROGRAM_NOT_FOUND(HttpResponseStatus.NOT_FOUND, "Program not found"),
    INTERNAL_ERROR(HttpResponseStatus.INTERNAL_SERVER_ERROR, "");

    private final HttpResponseStatus code;
    private final String message;

    /**
     * Describes the output status of app fabric operations.
     */
    private AppFabricServiceStatus(HttpResponseStatus code, String message) {
      this.code = code;
      this.message = message;
    }

    public HttpResponseStatus getCode() {
      return code;
    }

    public String getMessage() {
      return message;
    }
  }


  /**
   * Constructs an new instance. Parameters are binded by Guice.
   */
  @Inject
  public AppFabricHttpHandler(Authenticator authenticator, CConfiguration configuration,
                              LocationFactory locationFactory, ManagerFactory managerFactory,
                              StoreFactory storeFactory,
                              ProgramRuntimeService runtimeService,
<<<<<<< HEAD
                              WorkflowClient workflowClient, Scheduler service, QueueAdmin queueAdmin,
                              DiscoveryServiceClient discoveryServiceClient) {
=======
                              WorkflowClient workflowClient, Scheduler service,
                              TransactionSystemClient txClient) {
>>>>>>> c768130f
    super(authenticator);
    this.locationFactory = locationFactory;
    this.managerFactory = managerFactory;
    this.configuration = configuration;
    this.runtimeService = runtimeService;
    this.appFabricDir = configuration.get(Constants.AppFabric.OUTPUT_DIR,
                                          System.getProperty("java.io.tmpdir"));
    this.archiveDir = this.appFabricDir + "/archive";
    this.store = storeFactory.create();
    this.workflowClient = workflowClient;
    this.scheduler = service;
<<<<<<< HEAD
    this.discoveryServiceClient = discoveryServiceClient;
    this.queueAdmin = queueAdmin;
=======
    this.txClient = txClient;
  }

  @Path("/transactions/snapshot")
  @GET
  public void getTxManagerSnapshot(HttpRequest request, HttpResponder responder) {
    try {
      LOG.trace("Taking transaction manager snapshot at time {}", System.currentTimeMillis());
      InputStream in = txClient.getSnapshotInputStream();
      LOG.trace("Took and retrieved transaction manager snapshot successfully.");
      try {
        responder.sendChunkStart(HttpResponseStatus.OK, ImmutableMultimap.<String, String>of());
        while (true) {
          // netty doesn't copy the readBytes buffer, so we have to reallocate a new buffer
          byte[] readBytes = new byte[4096];
          int res = in.read(readBytes, 0, 4096);
          if (res == -1) {
            break;
          }
          responder.sendChunk(ChannelBuffers.wrappedBuffer(readBytes, 0, res));
        }
        responder.sendChunkEnd();
      } finally {
        in.close();
      }
    } catch (Exception e) {
      LOG.error("Could not take transaction manager snapshot", e);
      responder.sendStatus(HttpResponseStatus.INTERNAL_SERVER_ERROR);
    }
>>>>>>> c768130f
  }

  /**
   * Ping: responds with an OK message.
   */
  @Path("/ping")
  @GET
  public void Get(HttpRequest request, HttpResponder response) {
    response.sendString(HttpResponseStatus.OK, "OK");
  }


  /**
   * Returns status of a runnable specified by the type{flows,workflows,mapreduce,procedures}.
   */
  @GET
  @Path("/apps/{app-id}/{runnable-type}/{runnable-id}/status")
  public void getStatus(final HttpRequest request, final HttpResponder responder,
                        @PathParam("app-id") final String appId,
                        @PathParam("runnable-type") final String runnableType,
                        @PathParam("runnable-id") final String runnableId) {

    LOG.trace("Status call from AppFabricHttpHandler for app {} : {} id {}", appId, runnableType, runnableId);

    String accountId = getAuthenticatedAccountId(request);
    Id.Program id = Id.Program.from(accountId, appId, runnableId);
    Type type = runnableTypeMap.get(runnableType);

    try {
      if (type == Type.MAPREDUCE) {
        String workflowName = getWorkflowName(id.getId());
        if (workflowName != null) {
          //mapreduce is part of a workflow
          workflowClient.getWorkflowStatus(id.getAccountId(), id.getApplicationId(),
                                           workflowName, new WorkflowClient.Callback() {
              @Override
              public void handle(WorkflowClient.Status status) {
                JsonObject reply = new JsonObject();
                if (status.getCode().equals(WorkflowClient.Status.Code.OK)) {
                  reply.addProperty("status", "RUNNING");
                } else {
                  reply.addProperty("status", "STOPPED");
                }
                responder.sendJson(HttpResponseStatus.OK, reply);
              }
            }
          );
        } else {
          //mapreduce is not part of a workflow
          runnableStatus(responder, id, type);
        }
      } else if (type == null) {
        responder.sendStatus(HttpResponseStatus.NOT_FOUND);
      } else {
        runnableStatus(responder, id, type);
      }
    } catch (SecurityException e) {
      responder.sendStatus(HttpResponseStatus.UNAUTHORIZED);
    } catch (Throwable e) {
      LOG.error("Got exception:", e);
      responder.sendStatus(HttpResponseStatus.INTERNAL_SERVER_ERROR);
    }
  }

  /**
   * Get workflow name from mapreduceId.
   * Format of mapreduceId: WorkflowName_mapreduceName, if the mapreduce is a part of workflow.
   *
   * @param mapreduceId id of the mapreduce job in reactor.
   * @return workflow name if exists null otherwise
   */
  private String getWorkflowName(String mapreduceId) {
    String [] splits = mapreduceId.split("_");
    if (splits.length > 1) {
      return splits[0];
    } else {
      return null;
    }
  }

  private void runnableStatus(HttpResponder responder, Id.Program id, Type type) {
    try {
      ProgramStatus status = getProgramStatus(id, type);
      if (status.getStatus().equals("NOT_FOUND")) {
        responder.sendStatus(HttpResponseStatus.NOT_FOUND);
      } else {
        JsonObject reply = new JsonObject();
        reply.addProperty("status", status.getStatus());
        responder.sendJson(HttpResponseStatus.OK, reply);
      }
    } catch (SecurityException e) {
      responder.sendStatus(HttpResponseStatus.UNAUTHORIZED);
    } catch (Throwable e) {
      LOG.error("Got exception:", e);
      responder.sendStatus(HttpResponseStatus.INTERNAL_SERVER_ERROR);
    }
  }


  /**
   * Starts a program.
   */
  @POST
  @Path("/apps/{app-id}/{runnable-type}/{runnable-id}/start")
  public void startProgram(HttpRequest request, HttpResponder responder,
                           @PathParam("app-id") final String appId,
                           @PathParam("runnable-type") final String runnableType,
                           @PathParam("runnable-id") final String runnableId) {
    startStopProgram(request, responder, appId, runnableType, runnableId, "start");
  }

  /**
   * Starts a program with debugging enabled.
   */
  @POST
  @Path("/apps/{app-id}/{runnable-type}/{runnable-id}/debug")
  public void debugProgram(HttpRequest request, HttpResponder responder,
                           @PathParam("app-id") final String appId,
                           @PathParam("runnable-type") final String runnableType,
                           @PathParam("runnable-id") final String runnableId) {
    if (!("flows".equals(runnableType) || "procedures".equals(runnableType))) {
      responder.sendStatus(HttpResponseStatus.NOT_IMPLEMENTED);
      return;
    }
    startStopProgram(request, responder, appId, runnableType, runnableId, "debug");
  }

  /**
   * Stops a program.
   */
  @POST
  @Path("/apps/{app-id}/{runnable-type}/{runnable-id}/stop")
  public void stopProgram(HttpRequest request, HttpResponder responder,
                          @PathParam("app-id") final String appId,
                          @PathParam("runnable-type") final String runnableType,
                          @PathParam("runnable-id") final String runnableId) {
    startStopProgram(request, responder, appId, runnableType, runnableId, "stop");
  }

  /**
   * Returns program run history.
   */
  @GET
  @Path("/apps/{app-id}/{runnable-type}/{runnable-id}/history")
  public void runnableHistory(HttpRequest request, HttpResponder responder,
                          @PathParam("app-id") final String appId,
                          @PathParam("runnable-type") final String runnableType,
                          @PathParam("runnable-id") final String runnableId) {
    Type type = runnableTypeMap.get(runnableType);
    if (type == null || type == Type.WEBAPP) {
      responder.sendStatus(HttpResponseStatus.NOT_FOUND);
      return;
    }

    QueryStringDecoder decoder = new QueryStringDecoder(request.getUri());
    String startTs = getQueryParameter(decoder.getParameters(), Constants.AppFabric.QUERY_PARAM_START_TIME);
    String endTs = getQueryParameter(decoder.getParameters(), Constants.AppFabric.QUERY_PARAM_END_TIME);
    String resultLimit = getQueryParameter(decoder.getParameters(), Constants.AppFabric.QUERY_PARAM_LIMIT);

    long start = startTs == null ? Long.MIN_VALUE : Long.parseLong(startTs);
    long end = endTs == null ? Long.MAX_VALUE : Long.parseLong(endTs);
    int limit = resultLimit == null ? Constants.AppFabric.DEFAULT_HISTORY_RESULTS_LIMIT : Integer.parseInt(resultLimit);
    getHistory(request, responder, appId, runnableId, start, end, limit);
  }

  /**
   * Get runnable runtime args.
   */
  @GET
  @Path("/apps/{app-id}/{runnable-type}/{runnable-id}/runtimeargs")
  public void getRunnableRuntimeArgs(HttpRequest request, HttpResponder responder,
                                     @PathParam("app-id") final String appId,
                                     @PathParam("runnable-type") final String runnableType,
                                     @PathParam("runnable-id") final String runnableId) {
    Type type = runnableTypeMap.get(runnableType);
    if (type == null || type == Type.WEBAPP) {
      responder.sendStatus(HttpResponseStatus.NOT_FOUND);
      return;
    }

    String accountId = getAuthenticatedAccountId(request);
    Id.Program id = Id.Program.from(accountId, appId, runnableId);

    try {
      Map<String, String> runtimeArgs = store.getRunArguments(id);
      responder.sendJson(HttpResponseStatus.OK, runtimeArgs);
    } catch (Throwable e) {
      LOG.error("Error getting runtime args {}", e.getMessage(), e);
      responder.sendStatus(HttpResponseStatus.INTERNAL_SERVER_ERROR);
    }
  }

  /**
   * Save runnable runtime args.
   */
  @PUT
  @Path("/apps/{app-id}/{runnable-type}/{runnable-id}/runtimeargs")
  public void saveRunnableRuntimeArgs(HttpRequest request, HttpResponder responder,
                                      @PathParam("app-id") final String appId,
                                      @PathParam("runnable-type") final String runnableType,
                                      @PathParam("runnable-id") final String runnableId) {
    Type type = runnableTypeMap.get(runnableType);
    if (type == null || type == Type.WEBAPP) {
      responder.sendStatus(HttpResponseStatus.NOT_FOUND);
      return;
    }

    String accountId = getAuthenticatedAccountId(request);
    Id.Program id = Id.Program.from(accountId, appId, runnableId);

    try {
      Map<String, String> args = decodeArguments(request);
      store.storeRunArguments(id, args);
      responder.sendStatus(HttpResponseStatus.OK);
    } catch (Throwable e) {
      LOG.error("Error getting runtime args {}", e.getMessage(), e);
      responder.sendStatus(HttpResponseStatus.INTERNAL_SERVER_ERROR);
    }
  }

  private String getQueryParameter(Map<String, List<String>> parameters, String parameterName) {
    if (parameters == null || parameters.isEmpty()) {
      return null;
    } else {
      List<String> matchedParams = parameters.get(parameterName);
      return matchedParams == null || matchedParams.isEmpty() ? null : matchedParams.get(0);
    }
  }

  private void getHistory(HttpRequest request, HttpResponder responder, String appId,
                          String runnableId, long start, long end, int limit) {
    try {
      String accountId = getAuthenticatedAccountId(request);
      Id.Program programId = Id.Program.from(accountId, appId, runnableId);
      try {
        List<RunRecord> records = store.getRunHistory(programId, start, end, limit);
        JsonArray history = new JsonArray();

        for (RunRecord record : records) {
          JsonObject object = new JsonObject();
          object.addProperty("runid", record.getPid());
          object.addProperty("start", record.getStartTs());
          object.addProperty("end", record.getStopTs());
          object.addProperty("status", record.getEndStatus());
          history.add(object);
        }
        responder.sendJson(HttpResponseStatus.OK, history);
      } catch (OperationException e) {
        LOG.warn(String.format(UserMessages.getMessage(UserErrors.PROGRAM_NOT_FOUND),
            programId.toString(), e.getMessage()), e);
        responder.sendStatus(HttpResponseStatus.INTERNAL_SERVER_ERROR);
      }
    } catch (SecurityException e) {
      responder.sendStatus(HttpResponseStatus.UNAUTHORIZED);
    } catch (Throwable e) {
      LOG.error("Got exception:", e);
      responder.sendStatus(HttpResponseStatus.INTERNAL_SERVER_ERROR);
    }
  }

  private synchronized void startStopProgram(HttpRequest request, HttpResponder responder,
                                             final String appId, final String runnableType,
                                             final String runnableId, final String action) {
    Type type = runnableTypeMap.get(runnableType);

    if (type == null || (type == Type.WORKFLOW && "stop".equals(action))) {
      responder.sendStatus(HttpResponseStatus.NOT_FOUND);
    } else {
      LOG.trace("{} call from AppFabricHttpHandler for app {}, flow type {} id {}",
                action, appId, runnableType, runnableId);
      runnableStartStop(request, responder, appId, runnableId, type, action);
    }
  }

  private void runnableStartStop(HttpRequest request, HttpResponder responder,
                                 String appId, String runnableId, Type type,
                                 String action) {
    try {
      String accountId = getAuthenticatedAccountId(request);
      Id.Program id = Id.Program.from(accountId, appId, runnableId);
      AppFabricServiceStatus status = null;
      if ("start".equals(action)) {
        status = start(id, type, decodeArguments(request), false);
      } else if ("debug".equals(action)) {
        status = start(id, type, decodeArguments(request), true);
      } else if ("stop".equals(action)) {
        status = stop(id, type);
      }
      if (status == AppFabricServiceStatus.INTERNAL_ERROR) {
        responder.sendStatus(HttpResponseStatus.INTERNAL_SERVER_ERROR);
      }
      responder.sendString(status.getCode(), status.getMessage());
    } catch (SecurityException e) {
      responder.sendStatus(HttpResponseStatus.UNAUTHORIZED);
    } catch (Throwable e) {
      LOG.error("Got exception:", e);
      responder.sendStatus(HttpResponseStatus.INTERNAL_SERVER_ERROR);
    }
  }

  private Map<String, String> decodeArguments(HttpRequest request) throws IOException {
    ChannelBuffer content = request.getContent();
    if (!content.readable()) {
      return ImmutableMap.of();
    }
    Reader reader = new InputStreamReader(new ChannelBufferInputStream(content), Charsets.UTF_8);
    try {
      Map<String, String> args = GSON.fromJson(reader, MAP_STRING_STRING_TYPE);
      return args == null ? ImmutableMap.<String, String>of() : args;
    } catch (JsonSyntaxException e) {
      LOG.info("Failed to parse runtime arguments on {}", request.getUri(), e);
      throw e;
    } finally {
      reader.close();
    }
  }


  /**
   * Starts a Program.
   */
  private AppFabricServiceStatus start(final Id.Program id, Type type, Map<String, String> arguments, boolean debug) {

    try {
      ProgramRuntimeService.RuntimeInfo existingRuntimeInfo = findRuntimeInfo(id, type);
      if (existingRuntimeInfo != null) {
        return AppFabricServiceStatus.PROGRAM_ALREADY_RUNNING;
      }

      Program program = store.loadProgram(id, type);
      if (program == null) {
        return AppFabricServiceStatus.PROGRAM_NOT_FOUND;
      }

      BasicArguments userArguments = new BasicArguments();
      if (arguments != null) {
        userArguments = new BasicArguments(arguments);
      }

      ProgramRuntimeService.RuntimeInfo runtimeInfo =
        runtimeService.run(program, new SimpleProgramOptions(id.getId(), new BasicArguments(), userArguments, debug));

      ProgramController controller = runtimeInfo.getController();
      final String runId = controller.getRunId().getId();

      controller.addListener(new AbstractListener() {
        @Override
        public void stopped() {
          store.setStop(id, runId,
                        TimeUnit.SECONDS.convert(System.currentTimeMillis(), TimeUnit.MILLISECONDS),
                        ProgramController.State.STOPPED.toString());
        }

        @Override
        public void error(Throwable cause) {
          LOG.info("Program stopped with error {}, {}", id, runId, cause);
          store.setStop(id, runId,
                        TimeUnit.SECONDS.convert(System.currentTimeMillis(), TimeUnit.MILLISECONDS),
                        ProgramController.State.ERROR.toString());
        }
      }, Threads.SAME_THREAD_EXECUTOR);


      store.setStart(id, runId, TimeUnit.SECONDS.convert(System.currentTimeMillis(), TimeUnit.MILLISECONDS));
      return AppFabricServiceStatus.OK;
    } catch (Throwable throwable) {
      LOG.error(throwable.getMessage(), throwable);
      return AppFabricServiceStatus.INTERNAL_ERROR;
    }
  }

  /**
   * Stops a Program.
   */
  private AppFabricServiceStatus stop(Id.Program identifier, Type type) {
    ProgramRuntimeService.RuntimeInfo runtimeInfo = findRuntimeInfo(identifier, type);
    if (runtimeInfo == null) {
      try {
        ProgramStatus status = getProgramStatus(identifier, type);
        if ("NOT_FOUND".equals(status.getStatus())) {
          return AppFabricServiceStatus.PROGRAM_NOT_FOUND;
        } else if (ProgramController.State.STOPPED.toString().equals(status.getStatus())) {
          return AppFabricServiceStatus.PROGRAM_ALREADY_STOPPED;
        } else {
          return AppFabricServiceStatus.RUNTIME_INFO_NOT_FOUND;
        }
      } catch (Exception e) {
        return AppFabricServiceStatus.INTERNAL_ERROR;
      }
    }

    try {
      Preconditions.checkNotNull(runtimeInfo, UserMessages.getMessage(UserErrors.RUNTIME_INFO_NOT_FOUND));
      ProgramController controller = runtimeInfo.getController();
      controller.stop().get();
      return AppFabricServiceStatus.OK;
    } catch (Throwable throwable) {
      LOG.warn(throwable.getMessage(), throwable);
      return AppFabricServiceStatus.INTERNAL_ERROR;
    }
  }


  /**
   * Returns number of instances for a flowlet within a flow.
   */
  @GET
  @Path("/apps/{app-id}/flows/{flow-id}/flowlets/{flowlet-id}/instances")
  public void getFlowletInstances(HttpRequest request, HttpResponder responder,
                                  @PathParam("app-id") final String appId, @PathParam("flow-id") final String flowId,
                                  @PathParam("flowlet-id") final String flowletId) {
    try {
      String accountId = getAuthenticatedAccountId(request);
      int count = store.getFlowletInstances(Id.Program.from(accountId, appId, flowId), flowletId);
      JsonObject reply = new JsonObject();
      reply.addProperty("instances", count);
      responder.sendJson(HttpResponseStatus.OK, reply);
    } catch (SecurityException e) {
      responder.sendStatus(HttpResponseStatus.UNAUTHORIZED);
    } catch (Throwable e) {
      LOG.error("Got exception:", e);
      responder.sendStatus(HttpResponseStatus.INTERNAL_SERVER_ERROR);
    }
  }

  /**
   * Increases number of instance for a flowlet within a flow.
   */
  @PUT
  @Path("/apps/{app-id}/flows/{flow-id}/flowlets/{flowlet-id}/instances")
  public void setFlowletInstances(HttpRequest request, HttpResponder responder,
                                  @PathParam("app-id") final String appId, @PathParam("flow-id") final String flowId,
                                  @PathParam("flowlet-id") final String flowletId) {
    Short instances = 0;
    try {
      instances = getInstances(request);
      if (instances < 1) {
        responder.sendString(HttpResponseStatus.BAD_REQUEST, "Instance count should be greater than 0");
        return;
      }
    } catch (Throwable th) {
      responder.sendString(HttpResponseStatus.BAD_REQUEST, "Invalid instance count.");
      return;
    }

    try {
      String accountId = getAuthenticatedAccountId(request);
      Id.Program programID = Id.Program.from(accountId, appId, flowId);
      int oldInstances = store.getFlowletInstances(programID, flowletId);
      if (oldInstances != (int) instances) {
        store.setFlowletInstances(programID, flowletId, instances);
        ProgramRuntimeService.RuntimeInfo runtimeInfo = findRuntimeInfo(accountId, appId, flowId, Type.FLOW);
        if (runtimeInfo != null) {
          runtimeInfo.getController().command(ProgramOptionConstants.FLOWLET_INSTANCES,
                                              ImmutableMap.of("flowlet", flowletId,
                                                              "newInstances", String.valueOf((int) instances),
                                                              "oldInstances", String.valueOf(oldInstances))).get();
        }
      }
      responder.sendStatus(HttpResponseStatus.OK);
    } catch (SecurityException e) {
      responder.sendStatus(HttpResponseStatus.UNAUTHORIZED);
    } catch (Throwable e) {
      LOG.error("Got exception:", e);
      responder.sendStatus(HttpResponseStatus.INTERNAL_SERVER_ERROR);
    }
  }

  private short getInstances(HttpRequest request) throws IOException, NumberFormatException {
    String instanceCount = "";
    Map<String, String> arguments = decodeArguments(request);
    if (!arguments.isEmpty()) {
      instanceCount = arguments.get("instances");
    }
    return Short.parseShort(instanceCount);
  }

  private synchronized ProgramStatus getProgramStatus(Id.Program id, Type type)
    throws Exception {

    try {
      ProgramRuntimeService.RuntimeInfo runtimeInfo = findRuntimeInfo(id, type);

      if (runtimeInfo == null) {
        if (type != Type.WEBAPP) {
          //Runtime info not found. Check to see if the program exists.
          String spec = getProgramSpecification(id, type);
          if (spec == null || spec.isEmpty()) {
            // program doesn't exist
            return new ProgramStatus(id.getApplicationId(), id.getId(), "NOT_FOUND");
          } else {
            // program exists and not running. so return stopped.
            return new ProgramStatus(id.getApplicationId(), id.getId(), ProgramController.State.STOPPED.toString());
          }
        } else {
          // TODO: Fetching webapp status is a hack. This will be fixed when webapp spec is added.
          Location webappLoc = null;
          try {
            webappLoc = Programs.programLocation(locationFactory, appFabricDir, id, Type.WEBAPP);
          } catch (FileNotFoundException e) {
            // No location found for webapp, no need to log this exception
          }

          if (webappLoc != null && webappLoc.exists()) {
            // webapp exists and not running. so return stopped.
            return new ProgramStatus(id.getApplicationId(), id.getId(), ProgramController.State.STOPPED.toString());
          } else {
            // webapp doesn't exist
            return new ProgramStatus(id.getApplicationId(), id.getId(), "NOT_FOUND");
          }
        }
      }

      String status = controllerStateToString(runtimeInfo.getController().getState());
      return new ProgramStatus(id.getApplicationId(), id.getId(), status);
    } catch (Throwable throwable) {
      LOG.warn(throwable.getMessage(), throwable);
      throw new Exception(throwable.getMessage());
    }
  }

  /**
   * Deploys an application with the specified name.
   */
  @PUT
  @Path("/apps/{app-id}")
  public void deploy(HttpRequest request, HttpResponder responder, @PathParam("app-id") final String appId) {
    deployApp(request, responder, appId);
  }

  /**
   * Deploys an application.
   */
  @POST
  @Path("/apps")
  public void deploy(HttpRequest request, HttpResponder responder) {
    // null means use name provided by app spec
    deployApp(request, responder, null);
  }

  /**
   * Returns next scheduled runtime of a workflow.
   */
  @GET
  @Path("/apps/{app-id}/workflows/{workflow-id}/nextruntime")
  public void getScheduledRunTime(HttpRequest request, HttpResponder responder,
                                  @PathParam("app-id") final String appId,
                                  @PathParam("workflow-id") final String workflowId) {
    try {
      String accountId = getAuthenticatedAccountId(request);
      Id.Program id = Id.Program.from(accountId, appId, workflowId);
      List<ScheduledRuntime> runtimes = scheduler.nextScheduledRuntime(id, Type.WORKFLOW);

      JsonArray array = new JsonArray();
      for (ScheduledRuntime runtime : runtimes) {
        JsonObject object = new JsonObject();
        object.addProperty("id", runtime.getScheduleId());
        object.addProperty("time", runtime.getTime());
        array.add(object);
      }
      responder.sendJson(HttpResponseStatus.OK, array);
    } catch (SecurityException e) {
      responder.sendStatus(HttpResponseStatus.UNAUTHORIZED);
    } catch (Throwable e) {
      LOG.error("Got exception:", e);
      responder.sendStatus(HttpResponseStatus.INTERNAL_SERVER_ERROR);
    }
  }

  /**
   * Returns the schedule ids for a given workflow.
   */
  @GET
  @Path("/apps/{app-id}/workflows/{workflow-id}/schedules")
  public void workflowSchedules(HttpRequest request, HttpResponder responder,
                                @PathParam("app-id") final String appId,
                                @PathParam("workflow-id") final String workflowId) {
    try {
      String accountId = getAuthenticatedAccountId(request);
      Id.Program id = Id.Program.from(accountId, appId, workflowId);
      responder.sendJson(HttpResponseStatus.OK, scheduler.getScheduleIds(id, Type.WORKFLOW));
    } catch (SecurityException e) {
      responder.sendStatus(HttpResponseStatus.UNAUTHORIZED);
    } catch (Throwable e) {
      LOG.error("Got exception:", e);
      responder.sendStatus(HttpResponseStatus.INTERNAL_SERVER_ERROR);
    }
  }

  /**
   * Get schedule state.
   */
  @GET
  @Path("/apps/{app-id}/workflows/{workflow-id}/schedules/{schedule-id}/status")
  public void getScheuleState(HttpRequest request, HttpResponder responder,
                              @PathParam("app-id") final String appId,
                              @PathParam("workflow-id") final String workflowId,
                              @PathParam("schedule-id") final String scheduleId) {
    try {
      // get the accountId to catch if there is a security exception
      String accountId = getAuthenticatedAccountId(request);
      JsonObject json = new JsonObject();
      json.addProperty("status", scheduler.scheduleState(scheduleId).toString());
      responder.sendJson(HttpResponseStatus.OK, json);
    } catch (SecurityException e) {
      responder.sendStatus(HttpResponseStatus.UNAUTHORIZED);
    } catch (Throwable e) {
      LOG.error("Got exception:", e);
      responder.sendStatus(HttpResponseStatus.INTERNAL_SERVER_ERROR);
    }
  }

  /**
   * Suspend a workflow schedule.
   */
  @POST
  @Path("/apps/{app-id}/workflows/{workflow-id}/schedules/{schedule-id}/suspend")
  public void workflowScheduleSuspend(HttpRequest request, HttpResponder responder,
                                      @PathParam("app-id") final String appId,
                                      @PathParam("workflow-id") final String workflowId,
                                      @PathParam("schedule-id") final String scheduleId) {
    try {
      // get the accountId to catch if there is a security exception
      String accountId = getAuthenticatedAccountId(request);
      Scheduler.ScheduleState state = scheduler.scheduleState(scheduleId);
      switch (state) {
        case NOT_FOUND:
          responder.sendStatus(HttpResponseStatus.NOT_FOUND);
          break;
        case SCHEDULED:
          scheduler.suspendSchedule(scheduleId);
          responder.sendJson(HttpResponseStatus.OK, "OK");
          break;
        case SUSPENDED:
          responder.sendJson(HttpResponseStatus.OK, "Schedule already suspended");
          break;
      }
    } catch (SecurityException e) {
      responder.sendStatus(HttpResponseStatus.UNAUTHORIZED);
    } catch (Throwable e) {
      LOG.error("Got exception:", e);
      responder.sendStatus(HttpResponseStatus.INTERNAL_SERVER_ERROR);
    }
  }

  /**
   * Resume a workflow schedule.
   */
  @POST
  @Path("/apps/{app-id}/workflows/{workflow-id}/schedules/{schedule-id}/resume")
  public void workflowScheduleResume(HttpRequest request, HttpResponder responder,
                                     @PathParam("app-id") final String appId,
                                     @PathParam("workflow-id") final String workflowId,
                                     @PathParam("schedule-id") final String scheduleId) {

    try {
      // get the accountId to catch if there is a security exception
      String accountId = getAuthenticatedAccountId(request);
      Scheduler.ScheduleState state = scheduler.scheduleState(scheduleId);
      switch (state) {
        case NOT_FOUND:
          responder.sendStatus(HttpResponseStatus.NOT_FOUND);
          break;
        case SCHEDULED:
          responder.sendJson(HttpResponseStatus.OK, "Already resumed");
          break;
        case SUSPENDED:
          scheduler.resumeSchedule(scheduleId);
          responder.sendJson(HttpResponseStatus.OK, "OK");
          break;
      }
    } catch (SecurityException e) {
      responder.sendStatus(HttpResponseStatus.UNAUTHORIZED);
    } catch (Throwable e) {
      LOG.error("Got exception:", e);
      responder.sendStatus(HttpResponseStatus.INTERNAL_SERVER_ERROR);
    }
  }

  @GET
  @Path("/apps/{app-id}/procedures/{procedure-id}/live-info")
  @SuppressWarnings("unused")
  public void procedureLiveInfo(HttpRequest request, HttpResponder responder,
                                @PathParam("app-id") final String appId,
                                @PathParam("procedure-id") final String procedureId) {
    getLiveInfo(request, responder, appId, procedureId, Type.PROCEDURE);
  }

  @GET
  @Path("/apps/{app-id}/flows/{flow-id}/live-info")
  @SuppressWarnings("unused")
  public void flowLiveInfo(HttpRequest request, HttpResponder responder,
                           @PathParam("app-id") final String appId,
                           @PathParam("flow-id") final String flowId) {
    getLiveInfo(request, responder, appId, flowId, Type.FLOW);
  }

  /**
   * Returns specification of a runnable - flow, procedure, mapreduce, workflow.
   */
  @GET
  @Path("/apps/{app-id}/{runnable-type}/{runnable-id}")
  public void runnableSpecification(HttpRequest request, HttpResponder responder,
                                @PathParam("app-id") final String appId,
                                @PathParam("runnable-type") final String runnableType,
                                @PathParam("runnable-id") final String runnableId) {

    Type type = runnableTypeMap.get(runnableType);
    if (type == null || type == Type.WEBAPP) {
      responder.sendStatus(HttpResponseStatus.NOT_FOUND);
      return;
    }

    try {
      String accountId = getAuthenticatedAccountId(request);
      Id.Program id = Id.Program.from(accountId, appId, runnableId);
      String specification = getProgramSpecification(id, type);
      if (specification == null || specification.isEmpty()) {
        responder.sendStatus(HttpResponseStatus.NOT_FOUND);
      } else {
        responder.sendByteArray(HttpResponseStatus.OK, specification.getBytes(Charsets.UTF_8),
                                ImmutableMultimap.of(HttpHeaders.Names.CONTENT_TYPE, "application/json"));
      }
    } catch (SecurityException e) {
      responder.sendStatus(HttpResponseStatus.UNAUTHORIZED);
    } catch (Throwable e) {
      LOG.error("Got exception:", e);
      responder.sendStatus(HttpResponseStatus.INTERNAL_SERVER_ERROR);
    }
  }

  /**
     * Deploys an application.
     */
  private void deployApp(HttpRequest request, HttpResponder responder, final String appId) {
    try {
      String accountId = getAuthenticatedAccountId(request);
      String archiveName = request.getHeader(ARCHIVE_NAME_HEADER);
      if (archiveName == null || archiveName.isEmpty()) {
        responder.sendString(HttpResponseStatus.BAD_REQUEST, ARCHIVE_NAME_HEADER + " header not present");
        return;
      }
      ChannelBuffer content = request.getContent();
      if (content == null) {
        responder.sendString(HttpResponseStatus.BAD_REQUEST, "Archive is null");
        return;
      }

      try {
        ArchiveInfo rInfo = new ArchiveInfo(accountId, archiveName);
        rInfo.setApplicationId(appId);
        ArchiveId rIdentifier = init(rInfo);
        SessionInfo info = sessions.get(rIdentifier.getAccountId()).setStatus(DeployStatus.UPLOADING);
        OutputStream stream = info.getOutputStream();
        int length = content.readableBytes();
        byte[] archive = new byte[length];
        content.readSlice(length).toByteBuffer().get(archive);
        stream.write(archive);
        deploy(rIdentifier);
        responder.sendStatus(HttpResponseStatus.OK);

      } catch (Throwable throwable) {
        LOG.warn(throwable.getMessage(), throwable);
        throw new Exception("Failed to write channel buffer content.");
      }
    } catch (SecurityException e) {
      responder.sendStatus(HttpResponseStatus.UNAUTHORIZED);
    } catch (Throwable e) {
      LOG.error("Got exception:", e);
      responder.sendString(HttpResponseStatus.BAD_REQUEST, e.getMessage());
    }
  }

  private void setupSchedules(String accountId, ApplicationSpecification specification)  throws IOException {

    for (Map.Entry<String, WorkflowSpecification> entry : specification.getWorkflows().entrySet()) {
      Id.Program programId = Id.Program.from(accountId, specification.getName(), entry.getKey());
      List<String> existingSchedules = scheduler.getScheduleIds(programId, Type.WORKFLOW);
      //Delete the existing schedules and add new ones.
      if (!existingSchedules.isEmpty()) {
        scheduler.deleteSchedules(programId, Type.WORKFLOW, existingSchedules);
      }
      // Add new schedules.
      if (!entry.getValue().getSchedules().isEmpty()) {
        scheduler.schedule(programId, Type.WORKFLOW, entry.getValue().getSchedules());
      }
    }
  }

  // deploy helper
  private void deploy(final ArchiveId resource) throws Exception {
    LOG.debug("Finishing deploy of application " + resource.toString());
    if (!sessions.containsKey(resource.getAccountId())) {
      throw new Exception("No information about archive being uploaded is available.");
    }

    final SessionInfo sessionInfo = sessions.get(resource.getAccountId());
    DeployStatus status = sessionInfo.getStatus();
    try {
      Id.Account id = Id.Account.from(resource.getAccountId());
      Location archiveLocation = sessionInfo.getArchiveLocation();
      sessionInfo.getOutputStream().close();
      sessionInfo.setStatus(DeployStatus.VERIFYING);
      Manager<Location, ApplicationWithPrograms> manager = managerFactory.create(new ProgramTerminator() {
        @Override
        public void stop(Id.Account id, Id.Program programId, Type type) throws ExecutionException {
          deleteHandler(programId, type);
        }
      });

      ApplicationWithPrograms applicationWithPrograms =
        manager.deploy(id, sessionInfo.getApplicationId(), archiveLocation).get();
      ApplicationSpecification specification = applicationWithPrograms.getAppSpecLoc().getSpecification();

      setupSchedules(resource.getAccountId(), specification);
      status = DeployStatus.DEPLOYED;

    } catch (Throwable e) {
      LOG.warn(e.getMessage(), e);

      status = DeployStatus.FAILED;
      if (e instanceof ExecutionException) {
        Throwable cause = e.getCause();

        if (cause instanceof ClassNotFoundException) {
          status.setMessage(String.format(UserMessages.getMessage(UserErrors.CLASS_NOT_FOUND), cause.getMessage()));
        } else if (cause instanceof IllegalArgumentException) {
          status.setMessage(String.format(UserMessages.getMessage(UserErrors.SPECIFICATION_ERROR), cause.getMessage()));
        } else {
          status.setMessage(cause.getMessage());
        }
      }

      status.setMessage(e.getMessage());
      throw new Exception(e.getMessage());
    } finally {
      save(sessionInfo.setStatus(status));
      sessions.remove(resource.getAccountId());
    }
  }

  /**
   * Defines the class for sending deploy status to client.
   */
  private static class Status {
    private final int code;
    private final String status;
    private final String message;

    public Status(int code, String message) {
      this.code = code;
      this.status = DeployStatus.getMessage(code);
      this.message = message;
    }
  }

  /**
   * Gets application deployment status.
   */
  @GET
  @Path("/deploy/status")
  public void getDeployStatus(HttpRequest request, HttpResponder responder) {
    try {
      String accountId = getAuthenticatedAccountId(request);
      AuthToken token = new AuthToken(request.getHeader(Constants.Gateway.CONTINUUITY_API_KEY));
      DeploymentStatus status  = dstatus(new ArchiveId(accountId, "", ""));
      LOG.trace("Deployment status call at AppFabricHttpHandler , Status: {}", status);
      responder.sendJson(HttpResponseStatus.OK, new Status(status.getOverall(), status.getMessage()));
    } catch (SecurityException e) {
      responder.sendStatus(HttpResponseStatus.UNAUTHORIZED);
    } catch (Throwable e) {
      LOG.error("Got exception:", e);
      responder.sendStatus(HttpResponseStatus.INTERNAL_SERVER_ERROR);
    }
  }

  /**
   * Delete an application specified by appId
   */
  @DELETE
  @Path("/apps/{app-id}")
  public void deleteApp(HttpRequest request, HttpResponder responder,
                        @PathParam("app-id") final String appId) {
    try {
      String accountId = getAuthenticatedAccountId(request);
      AuthToken token = new AuthToken(request.getHeader(Constants.Gateway.CONTINUUITY_API_KEY));
      Id.Program id = Id.Program.from(accountId, appId, "");
      AppFabricServiceStatus appStatus = removeApplication(id);
      LOG.trace("Delete call for Application {} at AppFabricHttpHandler", appId);
      responder.sendString(appStatus.getCode(), appStatus.getMessage());
    } catch (SecurityException e) {
      responder.sendStatus(HttpResponseStatus.UNAUTHORIZED);
    } catch (Throwable e) {
      LOG.error("Got exception: ", e);
      responder.sendStatus(HttpResponseStatus.INTERNAL_SERVER_ERROR);
    }
  }

  /**
   * Deletes all applications in the reactor.
   */
  @DELETE
  @Path("/apps")
  public void deleteAllApps(HttpRequest request, HttpResponder responder) {
    try {
      String accountId = getAuthenticatedAccountId(request);
      AuthToken token = new AuthToken(request.getHeader(Constants.Gateway.CONTINUUITY_API_KEY));
      Id.Account id = Id.Account.from(accountId);
      AppFabricServiceStatus status = removeAll(id);
      LOG.trace("Delete All call at AppFabricHttpHandler");
      responder.sendString(status.getCode(), status.getMessage());
    } catch (SecurityException e) {
      responder.sendStatus(HttpResponseStatus.UNAUTHORIZED);
    } catch (Throwable e) {
      LOG.error("Got exception: ", e);
      responder.sendStatus(HttpResponseStatus.INTERNAL_SERVER_ERROR);
    }
  }

  /**
   * Deletes queues
   */
  @DELETE
  @Path("/apps/{app-id}/flows/{flow-id}/queues")
  public void deleteFlowQueues(HttpRequest request, HttpResponder responder,
                               @PathParam("app-id") final String appId,
                               @PathParam("flow-id") final String flowId) {
    String accountId = getAuthenticatedAccountId(request);
    Id.Program programId = Id.Program.from(accountId, appId, flowId);
    try {
      AuthToken token = new AuthToken(request.getHeader(Constants.Gateway.CONTINUUITY_API_KEY));
      ProgramStatus status = getProgramStatus(programId, Type.FLOW);
      if (status.getStatus().equals("NOT_FOUND")) {
        responder.sendStatus(HttpResponseStatus.NOT_FOUND);
      } else if (status.getStatus().equals("RUNNING")) {
        responder.sendString(HttpResponseStatus.FORBIDDEN, "Flow is running, please stop it first.");
      } else {
        queueAdmin.dropAllForFlow(appId, flowId);
        // delete process metrics that are used to calculate the queue size (process.events.pending metric name)
        deleteProcessMetricsForFlow(appId, flowId);
        responder.sendStatus(HttpResponseStatus.OK);
      }
    } catch (SecurityException e) {
      responder.sendStatus(HttpResponseStatus.UNAUTHORIZED);
    } catch (Throwable e) {
      LOG.error("Got exception:", e);
      responder.sendStatus(HttpResponseStatus.INTERNAL_SERVER_ERROR);
    }
  }

  /*
   * Retrieves a {@link SessionInfo} from the file system.
   */
  @Nullable
  private SessionInfo retrieve(String accountId) {
    try {
      final Location outputDir = locationFactory.create(archiveDir + "/" + accountId);
      if (!outputDir.exists()) {
        return null;
      }
      final Location sessionInfoFile = outputDir.append("session.json");
      InputSupplier<Reader> reader = new InputSupplier<Reader>() {
        @Override
        public Reader getInput() throws IOException {
          return new InputStreamReader(sessionInfoFile.getInputStream(), "UTF-8");
        }
      };

      Gson gson = new GsonBuilder().registerTypeAdapter(Location.class, new LocationCodec(locationFactory)).create();
      Reader r = reader.getInput();
      try {
        return gson.fromJson(r, SessionInfo.class);
      } finally {
        Closeables.closeQuietly(r);
      }
    } catch (IOException e) {
      LOG.warn("Failed to retrieve session info for account.");
    }
    return null;
  }

  private AppFabricServiceStatus removeAll(Id.Account identifier) throws Exception {
    List<ApplicationSpecification> allSpecs = new ArrayList<ApplicationSpecification>(
      store.getAllApplications(identifier));

    //We won't delete any app until all apps are in STOPPED state
    for (ApplicationSpecification appSpec : allSpecs) {
      final Id.Application appId = Id.Application.from(identifier.getId(), appSpec.getName());
      boolean appRunning = checkAnyRunning(new Predicate<Id.Program>() {
        @Override
        public boolean apply(Id.Program programId) {
          return programId.getApplication().equals(appId);
        }
      }, Type.values());

      if (appRunning) {
        return AppFabricServiceStatus.PROGRAM_STILL_RUNNING;
      }
    }

    //All Apps are STOPPED, delete them
    for (ApplicationSpecification appSpec : allSpecs) {
      Id.Program id = Id.Program.from(identifier.getId(), appSpec.getName() , "");
      removeApplication(id);
    }
    return AppFabricServiceStatus.OK;
  }

  private AppFabricServiceStatus removeApplication(Id.Program identifier) throws Exception {
    Id.Account accountId = Id.Account.from(identifier.getAccountId());
    final Id.Application appId = Id.Application.from(accountId, identifier.getApplicationId());

    //Check if all are stopped.
    boolean appRunning = checkAnyRunning(new Predicate<Id.Program>() {
      @Override
      public boolean apply(Id.Program programId) {
        return programId.getApplication().equals(appId);
      }
    }, Type.values());

    if (appRunning) {
      return AppFabricServiceStatus.PROGRAM_STILL_RUNNING;
    }

    ApplicationSpecification spec = store.getApplication(appId);
    if (spec == null) {
      return AppFabricServiceStatus.PROGRAM_NOT_FOUND;
    }

    //Delete the schedules
    for (WorkflowSpecification workflowSpec : spec.getWorkflows().values()) {
      Id.Program workflowProgramId = Id.Program.from(appId, workflowSpec.getName());
      List<String> schedules = scheduler.getScheduleIds(workflowProgramId, Type.WORKFLOW);
      if (!schedules.isEmpty()) {
        scheduler.deleteSchedules(workflowProgramId, Type.WORKFLOW, schedules);
      }
    }
    deleteProgramLocations(appId);

    // also delete all queue state of each flow
    for (FlowSpecification flowSpecification : spec.getFlows().values()) {
      queueAdmin.dropAllForFlow(identifier.getApplicationId(), flowSpecification.getName());
    }

    Location appArchive = store.getApplicationArchiveLocation(appId);
    Preconditions.checkNotNull(appArchive, "Could not find the location of application", appId.getId());
    appArchive.delete();
    deleteMetrics(identifier.getAccountId(), identifier.getApplicationId());
    store.removeApplication(appId);
    return AppFabricServiceStatus.OK;
  }

  private void deleteMetrics(String account, String application) throws IOException {
    Iterable<Discoverable> discoverables = this.discoveryServiceClient.discover(Constants.Service.METRICS);
    Discoverable discoverable = new TimeLimitEndpointStrategy(new RandomEndpointStrategy(discoverables),
                                                              DISCOVERY_TIMEOUT_SECONDS, TimeUnit.SECONDS).pick();

    if (discoverable == null) {
      LOG.error("Fail to get any metrics endpoint for deleting metrics.");
      return;
    }

    LOG.debug("Deleting metrics for application {}", application);
    for (MetricsScope scope : MetricsScope.values()) {
      String url = String.format("http://%s:%d%s/metrics/%s/apps/%s",
                                 discoverable.getSocketAddress().getHostName(),
                                 discoverable.getSocketAddress().getPort(),
                                 Constants.Gateway.GATEWAY_VERSION,
                                 scope.name().toLowerCase(),
                                 application);
      sendMetricsDelete(url);
    }
  }

  // deletes the process metrics for a flow
  private void deleteProcessMetricsForFlow(String application, String flow) throws IOException {
    Iterable<Discoverable> discoverables = this.discoveryServiceClient.discover(Constants.Service.METRICS);
    Discoverable discoverable = new TimeLimitEndpointStrategy(new RandomEndpointStrategy(discoverables),
                                                              3L, TimeUnit.SECONDS).pick();

    if (discoverable == null) {
      LOG.error("Fail to get any metrics endpoint for deleting metrics.");
      return;
    }

    LOG.debug("Deleting metrics for flow {}.{}", application, flow);
    String url = String.format("http://%s:%d%s/metrics/reactor/apps/%s/flows/%s?prefixEntity=process",
                               discoverable.getSocketAddress().getHostName(),
                               discoverable.getSocketAddress().getPort(),
                               Constants.Gateway.GATEWAY_VERSION,
                               application, flow);

    long timeout = TimeUnit.MILLISECONDS.convert(1, TimeUnit.MINUTES);

    SimpleAsyncHttpClient client = new SimpleAsyncHttpClient.Builder()
      .setUrl(url)
      .setRequestTimeoutInMs((int) timeout)
      .build();

    try {
      client.delete().get(timeout, TimeUnit.MILLISECONDS);
    } catch (Exception e) {
      LOG.error("exception making metrics delete call", e);
      Throwables.propagate(e);
    } finally {
      client.close();
    }
  }


  private void sendMetricsDelete(String url) {
    SimpleAsyncHttpClient client = new SimpleAsyncHttpClient.Builder()
      .setUrl(url)
      .setRequestTimeoutInMs((int) METRICS_SERVER_RESPONSE_TIMEOUT)
      .build();

    try {
      client.delete().get(METRICS_SERVER_RESPONSE_TIMEOUT, TimeUnit.MILLISECONDS);
    } catch (Exception e) {
      LOG.error("exception making metrics delete call", e);
      Throwables.propagate(e);
    } finally {
      client.close();
    }
  }

  /**
   * Check if any program that satisfy the given {@link Predicate} is running.
   *
   * @param predicate Get call on each running {@link Id.Program}.
   * @param types Types of program to check
   * returns True if a program is running as defined by the predicate.
   */
  private boolean checkAnyRunning(Predicate<Id.Program> predicate, Type... types) {
    for (Type type : types) {
      for (Map.Entry<RunId, ProgramRuntimeService.RuntimeInfo> entry :  runtimeService.list(type).entrySet()) {
        Id.Program programId = entry.getValue().getProgramId();
        if (predicate.apply(programId)) {
          LOG.trace("Program still running in checkAnyRunning: {} {} {} {}",
                    programId.getApplicationId(), type, programId.getId(), entry.getValue().getController().getRunId());
          return true;
        }
      }
    }
    return false;
  }

  /**
   * Delete the jar location of the program.
   *
   * @param appId        applicationId.
   * @throws IOException if there are errors with location IO
   */
  private void deleteProgramLocations(Id.Application appId) throws IOException, OperationException {
    ApplicationSpecification specification = store.getApplication(appId);

    Iterable<ProgramSpecification> programSpecs = Iterables.concat(specification.getFlows().values(),
                                                                   specification.getMapReduce().values(),
                                                                   specification.getProcedures().values(),
                                                                   specification.getWorkflows().values());

    for (ProgramSpecification spec : programSpecs) {
      Type type = Type.typeOfSpecification(spec);
      Id.Program programId = Id.Program.from(appId, spec.getName());
      Location location = Programs.programLocation(locationFactory, appFabricDir, programId, type);
      location.delete();
    }

    // Delete webapp
    // TODO: this will go away once webapp gets a spec
    try {
      Id.Program programId = Id.Program.from(appId.getAccountId(), appId.getId(), Type.WEBAPP.name().toLowerCase());
      Location location = Programs.programLocation(locationFactory, appFabricDir, programId, Type.WEBAPP);
      location.delete();
    } catch (FileNotFoundException e) {
      // expected exception when webapp is not present.
    }
  }

  /*
   * Returns DeploymentStatus
   */
  private DeploymentStatus dstatus(ArchiveId resource) {
    if (!sessions.containsKey(resource.getAccountId())) {
      SessionInfo info = retrieve(resource.getAccountId());
      return new DeploymentStatus(info.getStatus().getCode(), info.getStatus().getMessage());
    } else {
      SessionInfo info = sessions.get(resource.getAccountId());
      return new DeploymentStatus(info.getStatus().getCode(), info.getStatus().getMessage());
    }
  }

  /*
   * Initializes deployment of resources from the client.
   * <p>
   *   Upon receiving a request to initialize an upload with auth-token and resource information,
   *   we create a unique identifier for the upload and also create directories needed for storing
   *   the uploading archive. At this point the upload has not yet begun. The bytes of the archive
   *   are still on the client machine. An session id is returned back to client - which will use
   *   the session id provided to upload the chunks.
   * </p>
   * <p>
   *   <i>Note:</i> As the state of upload are transient they are not being persisted on the server.
   * </p>
   *
   * @param info ArchiveInfo
   * @return ArchiveId instance containing the resource id and
   * resource version.
   */
  private ArchiveId init(ArchiveInfo info) throws Exception {
    LOG.debug("Init deploying application " + info.toString());
    ArchiveId identifier = new ArchiveId(info.getAccountId(), "appId", "resourceId");

    try {
      if (sessions.containsKey(info.getAccountId())) {
        throw new Exception("An upload is already in progress for this account.");
      }
      Location uploadDir = locationFactory.create(archiveDir + "/" + info.getAccountId());
      if (!uploadDir.exists() && !uploadDir.mkdirs()) {
        LOG.warn("Unable to create directory '{}'", uploadDir.getName());
      }
      Location archive = uploadDir.append(info.getFilename());
      SessionInfo sessionInfo = new SessionInfo(identifier, info, archive, DeployStatus.REGISTERED);
      sessions.put(info.getAccountId(), sessionInfo);
      return identifier;
    } catch (Throwable throwable) {
      LOG.warn(throwable.getMessage(), throwable);
      throw new Exception(throwable.getMessage());
    }
  }


  private void deleteHandler(Id.Program programId, Type type)
    throws ExecutionException {
    try {
      switch (type) {
        case FLOW:
          //Stop the flow if it not running
          ProgramRuntimeService.RuntimeInfo flowRunInfo = findRuntimeInfo(new ProgramId(programId.getAccountId(),
                                                                                        programId.getApplicationId(),
                                                                                        programId.getId()));
          if (flowRunInfo != null) {
            doStop(flowRunInfo);
          }
          break;
        case PROCEDURE:
          //Stop the procedure if it not running
          ProgramRuntimeService.RuntimeInfo procedureRunInfo = findRuntimeInfo(new ProgramId(
            programId.getAccountId(), programId.getApplicationId(),
            programId.getId()));
          if (procedureRunInfo != null) {
            doStop(procedureRunInfo);
          }
          break;
        case WORKFLOW:
          List<String> scheduleIds = scheduler.getScheduleIds(programId, type);
          scheduler.deleteSchedules(programId, Type.WORKFLOW, scheduleIds);
          break;
        case MAPREDUCE:
          //no-op
          break;
      };
    } catch (InterruptedException e) {
      throw new ExecutionException(e);
    }
  }

  /**
   * Saves the {@link SessionInfo} to the filesystem.
   *
   * @param info to be saved.
   * @return true if and only if successful; false otherwise.
   */
  private boolean save(SessionInfo info) {
    try {
      Gson gson = new GsonBuilder().registerTypeAdapter(Location.class, new LocationCodec(locationFactory)).create();
      String accountId = info.getArchiveId().getAccountId();
      Location outputDir = locationFactory.create(archiveDir + "/" + accountId);
      if (!outputDir.exists()) {
        return false;
      }
      final Location sessionInfoFile = outputDir.append("session.json");
      OutputSupplier<Writer> writer = new OutputSupplier<Writer>() {
        @Override
        public Writer getOutput() throws IOException {
          return new OutputStreamWriter(sessionInfoFile.getOutputStream(), "UTF-8");
        }
      };

      Writer w = writer.getOutput();
      try {
        gson.toJson(info, w);
      } finally {
        Closeables.closeQuietly(w);
      }
    } catch (IOException e) {
      LOG.warn(e.getMessage(), e);
      return false;
    }
    return true;
  }

  private RunIdentifier doStop(ProgramRuntimeService.RuntimeInfo runtimeInfo)
    throws ExecutionException, InterruptedException {
    Preconditions.checkNotNull(runtimeInfo, UserMessages.getMessage(UserErrors.RUNTIME_INFO_NOT_FOUND));
    ProgramController controller = runtimeInfo.getController();
    RunId runId = controller.getRunId();
    controller.stop().get();
    return new RunIdentifier(runId.getId());
  }

  /** NOTE: This was a temporary hack done to map the status to something that is
   * UI friendly. Internal states of program controller are reasonable and hence
   * no point in changing them.
   */
  private String controllerStateToString(ProgramController.State state) {
    if (state == ProgramController.State.ALIVE) {
      return "RUNNING";
    }
    if (state == ProgramController.State.ERROR) {
      return "FAILED";
    }
    return state.toString();
  }

  private String getProgramSpecification(Id.Program id, Type type)
    throws Exception {

    ApplicationSpecification appSpec;
    try {
      appSpec = store.getApplication(id.getApplication());
      if (appSpec == null) {
        return "";
      }
      String runnableId = id.getId();
      if (type == Type.FLOW && appSpec.getFlows().containsKey(runnableId)) {
        return GSON.toJson(appSpec.getFlows().get(id.getId()));
      } else if (type == Type.PROCEDURE && appSpec.getProcedures().containsKey(runnableId)) {
        return GSON.toJson(appSpec.getProcedures().get(id.getId()));
      } else if (type == Type.MAPREDUCE && appSpec.getMapReduce().containsKey(runnableId)) {
        return GSON.toJson(appSpec.getMapReduce().get(id.getId()));
      } else if (type == Type.WORKFLOW && appSpec.getWorkflows().containsKey(runnableId)) {
        return GSON.toJson(appSpec.getWorkflows().get(id.getId()));
      }
    } catch (Throwable throwable) {
      LOG.warn(throwable.getMessage(), throwable);
      throw new Exception(throwable.getMessage());
    }
    return "";
  }

  private ProgramRuntimeService.RuntimeInfo findRuntimeInfo(ProgramId identifier) {
    Type type = Type.valueOf(identifier.getType().name());
    Collection<ProgramRuntimeService.RuntimeInfo> runtimeInfos = runtimeService.list(type).values();
    Preconditions.checkNotNull(runtimeInfos, UserMessages.getMessage(UserErrors.RUNTIME_INFO_NOT_FOUND),
                               identifier.getAccountId(), identifier.getFlowId());

    Id.Program programId = Id.Program.from(identifier.getAccountId(),
                                           identifier.getApplicationId(),
                                           identifier.getFlowId());

    for (ProgramRuntimeService.RuntimeInfo info : runtimeInfos) {
      if (programId.equals(info.getProgramId())) {
        return info;
      }
    }
    return null;
  }

  private ProgramRuntimeService.RuntimeInfo findRuntimeInfo(Id.Program identifier, Type type) {
    Collection<ProgramRuntimeService.RuntimeInfo> runtimeInfos = runtimeService.list(type).values();
    for (ProgramRuntimeService.RuntimeInfo info : runtimeInfos) {
      if (identifier.equals(info.getProgramId())) {
        return info;
      }
    }
    return null;
  }

  private ProgramRuntimeService.RuntimeInfo findRuntimeInfo(String accountId, String appId,
                                                            String flowId, Type typeId) {
    Type type = Type.valueOf(typeId.name());
    Collection<ProgramRuntimeService.RuntimeInfo> runtimeInfos = runtimeService.list(type).values();
    Preconditions.checkNotNull(runtimeInfos, UserMessages.getMessage(UserErrors.RUNTIME_INFO_NOT_FOUND),
                               accountId, flowId);

    Id.Program programId = Id.Program.from(accountId, appId, flowId);

    for (ProgramRuntimeService.RuntimeInfo info : runtimeInfos) {
      if (programId.equals(info.getProgramId())) {
        return info;
      }
    }
    return null;
  }

  private void getLiveInfo(HttpRequest request, HttpResponder responder,
                           final String appId, final String programId, Type type) {
    try {
      String accountId = getAuthenticatedAccountId(request);
      responder.sendJson(HttpResponseStatus.OK,
                         runtimeService.getLiveInfo(Id.Program.from(accountId,
                                                                    appId,
                                                                    programId),
                                                    type));
    } catch (SecurityException e) {
      responder.sendStatus(HttpResponseStatus.UNAUTHORIZED);
    } catch (Throwable e) {
      LOG.error("Got exception:", e);
      responder.sendStatus(HttpResponseStatus.INTERNAL_SERVER_ERROR);
    }
  }

   /* -----------------  helpers to return Json consistently -------------- */

  private static Map<String, String> makeAppRecord(ApplicationSpecification spec) {
    ImmutableMap.Builder<String, String> builder = ImmutableMap.builder();
    builder.put("type", "App");
    builder.put("id", spec.getName());
    builder.put("name", spec.getName());
    if (spec.getDescription() != null) {
      builder.put("description", spec.getDescription());
    }
    return builder.build();
  }

}<|MERGE_RESOLUTION|>--- conflicted
+++ resolved
@@ -29,11 +29,8 @@
 import com.continuuity.common.discovery.TimeLimitEndpointStrategy;
 import com.continuuity.common.metrics.MetricsScope;
 import com.continuuity.data2.OperationException;
-<<<<<<< HEAD
 import com.continuuity.data2.transaction.queue.QueueAdmin;
-=======
 import com.continuuity.data2.transaction.TransactionSystemClient;
->>>>>>> c768130f
 import com.continuuity.gateway.auth.Authenticator;
 import com.continuuity.http.HttpResponder;
 import com.continuuity.internal.UserErrors;
@@ -66,12 +63,9 @@
 import com.google.gson.JsonSyntaxException;
 import com.google.gson.reflect.TypeToken;
 import com.google.inject.Inject;
-<<<<<<< HEAD
 import com.ning.http.client.SimpleAsyncHttpClient;
-=======
 import java.io.InputStream;
 import java.util.concurrent.ExecutionException;
->>>>>>> c768130f
 import org.apache.twill.api.RunId;
 import org.apache.twill.common.Threads;
 import org.apache.twill.discovery.Discoverable;
@@ -238,15 +232,9 @@
   @Inject
   public AppFabricHttpHandler(Authenticator authenticator, CConfiguration configuration,
                               LocationFactory locationFactory, ManagerFactory managerFactory,
-                              StoreFactory storeFactory,
-                              ProgramRuntimeService runtimeService,
-<<<<<<< HEAD
+                              StoreFactory storeFactory, ProgramRuntimeService runtimeService,
                               WorkflowClient workflowClient, Scheduler service, QueueAdmin queueAdmin,
-                              DiscoveryServiceClient discoveryServiceClient) {
-=======
-                              WorkflowClient workflowClient, Scheduler service,
-                              TransactionSystemClient txClient) {
->>>>>>> c768130f
+                              DiscoveryServiceClient discoveryServiceClient, TransactionSystemClient txClient) {
     super(authenticator);
     this.locationFactory = locationFactory;
     this.managerFactory = managerFactory;
@@ -258,10 +246,8 @@
     this.store = storeFactory.create();
     this.workflowClient = workflowClient;
     this.scheduler = service;
-<<<<<<< HEAD
     this.discoveryServiceClient = discoveryServiceClient;
     this.queueAdmin = queueAdmin;
-=======
     this.txClient = txClient;
   }
 
@@ -291,7 +277,6 @@
       LOG.error("Could not take transaction manager snapshot", e);
       responder.sendStatus(HttpResponseStatus.INTERNAL_SERVER_ERROR);
     }
->>>>>>> c768130f
   }
 
   /**
