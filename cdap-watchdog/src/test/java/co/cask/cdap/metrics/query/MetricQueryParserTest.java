/*
 * Copyright © 2014-2015 Cask Data, Inc.
 *
 * Licensed under the Apache License, Version 2.0 (the "License"); you may not
 * use this file except in compliance with the License. You may obtain a copy of
 * the License at
 *
 * http://www.apache.org/licenses/LICENSE-2.0
 *
 * Unless required by applicable law or agreed to in writing, software
 * distributed under the License is distributed on an "AS IS" BASIS, WITHOUT
 * WARRANTIES OR CONDITIONS OF ANY KIND, either express or implied. See the
 * License for the specific language governing permissions and limitations under
 * the License.
 */
package co.cask.cdap.metrics.query;

import co.cask.cdap.api.dataset.lib.cube.Interpolators;
import co.cask.cdap.api.metrics.MetricDataQuery;
import co.cask.cdap.common.conf.Constants;
import co.cask.cdap.common.conf.Constants.Metrics.Tag;
import com.google.common.collect.ImmutableList;
import org.junit.Assert;
import org.junit.Test;

import java.io.UnsupportedEncodingException;
import java.net.URI;
import java.util.Map;
import java.util.concurrent.TimeUnit;

/**
 *
 */
public class MetricQueryParserTest {

  @Test
  public void testPathStrip() {
    String expected = "/system/apps/app1/flows/flow1/metric?aggregate=true";
    String path = Constants.Gateway.API_VERSION_2 + "/metrics" + expected;
    Assert.assertEquals(expected, MetricQueryParser.stripVersionAndMetricsFromPath(path));
  }

  @Test
  public void testQueryArgs() throws MetricsPathException {
    MetricDataQuery query = MetricQueryParser.parse(URI.create("/system/apps/app1/reads?count=60"));
    Assert.assertEquals(60, query.getLimit());

    query = MetricQueryParser.parse(URI.create("/system/apps/app1/reads?aggregate=true"));
    Assert.assertEquals(Integer.MAX_VALUE, query.getResolution());

    query = MetricQueryParser.parse(URI.create("/system/apps/app1/reads?count=60&start=1&end=61&" +
                                                      "resolution=1s"));
    Assert.assertEquals(1, query.getStartTs());
    Assert.assertEquals(61, query.getEndTs());
    Assert.assertEquals(1, query.getResolution());

    query = MetricQueryParser.parse(
      URI.create("/system/apps/app1/reads?count=60&start=1&end=61&resolution=1m"));
    Assert.assertEquals(1, query.getStartTs());
    Assert.assertEquals(61, query.getEndTs());
    Assert.assertEquals(60, query.getResolution());
    Assert.assertNull(query.getInterpolator());

    query = MetricQueryParser.parse(
      URI.create("/system/apps/app1/reads?start=1&end=61&resolution=60m"));
    Assert.assertEquals(1, query.getStartTs());
    Assert.assertEquals(61, query.getEndTs());
    Assert.assertEquals(3600, query.getResolution());
    Assert.assertNull(query.getInterpolator());

    query = MetricQueryParser.parse(
      URI.create("/system/apps/app1/reads?count=60&start=1&end=61&interpolate=step"));
    Assert.assertEquals(1, query.getStartTs());
    Assert.assertEquals(61, query.getEndTs());
    Assert.assertTrue(query.getInterpolator() instanceof Interpolators.Step);

    query = MetricQueryParser.parse(
      URI.create("/system/apps/app1/reads?count=60&start=1&end=61&interpolate=linear"));
    Assert.assertEquals(1, query.getStartTs());
    Assert.assertEquals(61, query.getEndTs());
    Assert.assertTrue(query.getInterpolator() instanceof Interpolators.Linear);
  }

  @Test
  public void testRelativeTimeArgs() throws MetricsPathException  {
    long now = TimeUnit.SECONDS.convert(System.currentTimeMillis(), TimeUnit.MILLISECONDS);
    MetricDataQuery query = MetricQueryParser.parse(
      URI.create("/system/apps/app1/reads?count=61&end=now-5s"));
    assertTimestamp(now - 5, query.getEndTs());
    assertTimestamp(now - 65, query.getStartTs());

    now = TimeUnit.SECONDS.convert(System.currentTimeMillis(), TimeUnit.MILLISECONDS);
    query = MetricQueryParser.parse(
      URI.create("/system/apps/app1/reads?count=61&start=now-65s"));
    assertTimestamp(now - 5, query.getEndTs());
    assertTimestamp(now - 65, query.getStartTs());

    now = TimeUnit.SECONDS.convert(System.currentTimeMillis(), TimeUnit.MILLISECONDS);
    query = MetricQueryParser.parse(
      URI.create("/system/apps/app1/reads?count=61&start=now-1m"));
    assertTimestamp(now, query.getEndTs());
    assertTimestamp(now - 60, query.getStartTs());

    now = TimeUnit.SECONDS.convert(System.currentTimeMillis(), TimeUnit.MILLISECONDS);
    query = MetricQueryParser.parse(
      URI.create("/system/apps/app1/reads?count=61&start=now-1h"));
    assertTimestamp(now - 3600 + 60, query.getEndTs());
    assertTimestamp(now - 3600, query.getStartTs());

    now = TimeUnit.SECONDS.convert(System.currentTimeMillis(), TimeUnit.MILLISECONDS);
    query = MetricQueryParser.parse(
      URI.create("/system/apps/app1/reads?count=61&start=now-1d"));
    assertTimestamp(now - 86400 + 60, query.getEndTs());
    assertTimestamp(now - 86400, query.getStartTs());

    now = TimeUnit.SECONDS.convert(System.currentTimeMillis(), TimeUnit.MILLISECONDS);
    query = MetricQueryParser.parse(
      URI.create("/system/apps/app1/reads?count=61&start=now-1m&end=now"));
    assertTimestamp(now, query.getEndTs());
    assertTimestamp(now - 60, query.getStartTs());

    now = TimeUnit.SECONDS.convert(System.currentTimeMillis(), TimeUnit.MILLISECONDS);
    query = MetricQueryParser.parse(
      URI.create("/system/apps/app1/reads?count=61&start=now-2m%2B20s"));
    assertTimestamp(now - 40, query.getEndTs());
    assertTimestamp(now - 100, query.getStartTs());
  }

  // assuming you got the actual timestamp after the expected, check that they are equal,
  // or that the actual is 1 second before the expected in case we were on a second boundary.
  private void assertTimestamp(long expected, long actual) {
    Assert.assertTrue(actual + " not within 1 second of " + expected, expected == actual || (actual - 1) == expected);
  }

  @Test
  public void testOverview() throws MetricsPathException  {
    MetricDataQuery query = MetricQueryParser.parse(URI.create("/system/reads?aggregate=true"));
    Assert.assertTrue(query.getSliceByTags().isEmpty());
    Assert.assertEquals(ImmutableList.of("system.reads"), query.getMetricNames());
  }

  @Test
  public void testApps() throws MetricsPathException  {
    MetricDataQuery query = MetricQueryParser.parse(URI.create("/system/apps/app1/reads?aggregate=true"));
    verifyTags(query.getSliceByTags(),
               Constants.DEFAULT_NAMESPACE,
               Tag.APP, "app1");
    Assert.assertEquals(ImmutableList.of("system.reads"), query.getMetricNames());
  }

  @Test
  public void testFlow() throws MetricsPathException  {
    MetricDataQuery query = MetricQueryParser.parse(
      URI.create("/system/apps/app1/flows/flow1/flowlets/flowlet1/process.bytes?count=60&start=1&end=61"));
    verifyTags(query.getSliceByTags(),
               Constants.DEFAULT_NAMESPACE,
               Tag.APP, "app1",
               Tag.FLOW, "flow1",
               Tag.FLOWLET, "flowlet1");
    Assert.assertEquals(ImmutableList.of("system.process.bytes"), query.getMetricNames());

    query = MetricQueryParser.parse(
      URI.create("/system/apps/app1/flows/flow1/some.metric?summary=true"));
    verifyTags(query.getSliceByTags(),
               Constants.DEFAULT_NAMESPACE,
               Tag.APP, "app1",
               Tag.FLOW, "flow1");
    Assert.assertEquals(ImmutableList.of("system.some.metric"), query.getMetricNames());

    //flow with runId
    query = MetricQueryParser.parse(
      URI.create("/system/apps/app1/flows/flow1/runs/1234/some.metric?summary=true"));
    verifyTags(query.getSliceByTags(),
               Constants.DEFAULT_NAMESPACE,
               Tag.APP, "app1",
               Tag.FLOW, "flow1");
    Assert.assertEquals(ImmutableList.of("system.some.metric"), query.getMetricNames());
    Assert.assertEquals("1234", query.getSliceByTags().get(Tag.RUN_ID));

    //flowlet with runId
    query = MetricQueryParser.parse(
      URI.create("/system/apps/app1/flows/flow1/runs/1234/flowlets/flowlet1/some.metric?summary=true"));
    verifyTags(query.getSliceByTags(),
               Constants.DEFAULT_NAMESPACE,
               Tag.APP, "app1",
               Tag.FLOW, "flow1",
               Tag.FLOWLET, "flowlet1");
    Assert.assertEquals(ImmutableList.of("system.some.metric"), query.getMetricNames());
    Assert.assertEquals("1234", query.getSliceByTags().get(Tag.RUN_ID));
  }

  @Test(expected = MetricsPathException.class)
  public void testMultipleRunIdInvalidPath() throws MetricsPathException  {
    MetricQueryParser.parse(
      URI.create("/system/apps/app1/flows/flow1/runs/1234/runs/1235/flowlets/flowlet1/some.metric?summary=true"));
  }

  @Test
  public void testQueues() throws MetricsPathException  {
    MetricDataQuery query = MetricQueryParser.parse(
      URI.create("/system/apps/app1/flows/flow1/flowlets/flowlet1/queues/queue1/process.bytes.in?aggregate=true"));
    verifyTags(query.getSliceByTags(),
               Constants.DEFAULT_NAMESPACE,
               Tag.APP, "app1",
               Tag.FLOW, "flow1",
               Tag.FLOWLET, "flowlet1");
    Assert.assertEquals(ImmutableList.of("system.process.bytes.in"), query.getMetricNames());
    Assert.assertEquals("queue1", query.getSliceByTags().get(Tag.FLOWLET_QUEUE));

    query = MetricQueryParser.parse(
      URI.create("/system/apps/app1/flows/flow1/flowlets/flowlet1/queues/queue1/process.bytes.out?aggregate=true"));
    verifyTags(query.getSliceByTags(),
               Constants.DEFAULT_NAMESPACE,
               Tag.APP, "app1",
               Tag.FLOW, "flow1",
               Tag.FLOWLET, "flowlet1");
    Assert.assertEquals(ImmutableList.of("system.process.bytes.out"), query.getMetricNames());
    Assert.assertEquals("queue1", query.getSliceByTags().get(Tag.FLOWLET_QUEUE));

    query = MetricQueryParser.parse(
      URI.create("/system/apps/app1/flows/flow1/flowlets/flowlet1/queues/queue1/process.events.in?aggregate=true"));
    verifyTags(query.getSliceByTags(),
               Constants.DEFAULT_NAMESPACE,
               Tag.APP, "app1",
               Tag.FLOW, "flow1",
               Tag.FLOWLET, "flowlet1");
    Assert.assertEquals(ImmutableList.of("system.process.events.in"), query.getMetricNames());
    Assert.assertEquals("queue1", query.getSliceByTags().get(Tag.FLOWLET_QUEUE));

    query = MetricQueryParser.parse(
      URI.create("/system/apps/app1/flows/flow1/flowlets/flowlet1/queues/queue1/process.events.out?aggregate=true"));
    verifyTags(query.getSliceByTags(),
               Constants.DEFAULT_NAMESPACE,
               Tag.APP, "app1",
               Tag.FLOW, "flow1",
               Tag.FLOWLET, "flowlet1");
    Assert.assertEquals(ImmutableList.of("system.process.events.out"), query.getMetricNames());
    Assert.assertEquals("queue1", query.getSliceByTags().get(Tag.FLOWLET_QUEUE));

    query = MetricQueryParser.parse(
      URI.create("/system/apps/app1/flows/flow1/runs/run123/flowlets/flowlet1/queues/queue1/" +
                   "process.events.out?aggregate=true"));
    verifyTags(query.getSliceByTags(),
               Constants.DEFAULT_NAMESPACE,
               Tag.APP, "app1",
               Tag.FLOW, "flow1",
               Tag.FLOWLET, "flowlet1");
    Assert.assertEquals(ImmutableList.of("system.process.events.out"), query.getMetricNames());
    Assert.assertEquals("queue1", query.getSliceByTags().get(Tag.FLOWLET_QUEUE));
    Assert.assertEquals("run123", query.getSliceByTags().get(Tag.RUN_ID));
  }

  @Test
  public void testMapReduce() throws MetricsPathException  {
    MetricDataQuery query = MetricQueryParser.parse(
      URI.create("/system/apps/app1/mapreduce/mapred1/mappers/reads?summary=true"));
    verifyTags(query.getSliceByTags(),
               Constants.DEFAULT_NAMESPACE,
               Tag.APP, "app1",
               Tag.MAPREDUCE, "mapred1",
               Tag.MR_TASK_TYPE, "m");
    Assert.assertEquals(ImmutableList.of("system.reads"), query.getMetricNames());

    query = MetricQueryParser.parse(
      URI.create("/system/apps/app1/mapreduce/mapred1/reducers/reads?summary=true"));
    verifyTags(query.getSliceByTags(),
               Constants.DEFAULT_NAMESPACE,
               Tag.APP, "app1",
               Tag.MAPREDUCE, "mapred1",
               Tag.MR_TASK_TYPE, "r");
    Assert.assertEquals(ImmutableList.of("system.reads"), query.getMetricNames());

    query = MetricQueryParser.parse(
      URI.create("/system/apps/app1/mapreduce/mapred1/reads?summary=true"));
    verifyTags(query.getSliceByTags(),
               Constants.DEFAULT_NAMESPACE,
               Tag.APP, "app1",
               Tag.MAPREDUCE, "mapred1");
    Assert.assertEquals(ImmutableList.of("system.reads"), query.getMetricNames());

    query = MetricQueryParser.parse(
      URI.create("/system/apps/app1/mapreduce/mapred1/runs/run123/reads?summary=true"));
    verifyTags(query.getSliceByTags(),
               Constants.DEFAULT_NAMESPACE,
               Tag.APP, "app1",
               Tag.MAPREDUCE, "mapred1");
    Assert.assertEquals(ImmutableList.of("system.reads"), query.getMetricNames());
    Assert.assertEquals("run123", query.getSliceByTags().get(Tag.RUN_ID));

    query = MetricQueryParser.parse(
      URI.create("/system/apps/app1/mapreduce/mapred1/runs/run123/mappers/reads?summary=true"));
    verifyTags(query.getSliceByTags(),
               Constants.DEFAULT_NAMESPACE,
               Tag.APP, "app1",
               Tag.MAPREDUCE, "mapred1",
               Tag.MR_TASK_TYPE, "m");
    Assert.assertEquals(ImmutableList.of("system.reads"), query.getMetricNames());
    Assert.assertEquals("run123", query.getSliceByTags().get(Tag.RUN_ID));
  }

  @Test
<<<<<<< HEAD
  public void testProcedure() throws MetricsPathException  {
    MetricDataQuery query = MetricQueryParser.parse(
      URI.create("/system/apps/app1/procedures/proc1/reads?summary=true"));
    verifyTags(query.getSliceByTags(),
               Constants.DEFAULT_NAMESPACE,
               Tag.APP, "app1",
               Tag.PROCEDURE, "proc1");
    Assert.assertEquals(ImmutableList.of("system.reads"), query.getMetricNames());

    query = MetricQueryParser.parse(
      URI.create("/system/apps/app1/procedures/proc1/runs/run123/reads?summary=true"));
    verifyTags(query.getSliceByTags(),
               Constants.DEFAULT_NAMESPACE,
               Tag.APP, "app1",
               Tag.PROCEDURE, "proc1");
    Assert.assertEquals(ImmutableList.of("system.reads"), query.getMetricNames());
    Assert.assertEquals("run123", query.getSliceByTags().get(Tag.RUN_ID));
  }

  @Test
=======
>>>>>>> 2f17ea39
  public void testUserServices() throws MetricsPathException  {
    MetricDataQuery query = MetricQueryParser.parse(
      URI.create("/system/apps/app1/services/serve1/reads?summary=true"));
    verifyTags(query.getSliceByTags(),
               Constants.DEFAULT_NAMESPACE,
               Tag.APP, "app1",
               Tag.SERVICE, "serve1");
    Assert.assertEquals(ImmutableList.of("system.reads"), query.getMetricNames());

    query = MetricQueryParser.parse(
      URI.create("/system/apps/app1/services/serve1/runnables/run1/reads?summary=true"));
    verifyTags(query.getSliceByTags(),
               Constants.DEFAULT_NAMESPACE,
               Tag.APP, "app1",
               Tag.SERVICE, "serve1",
               Tag.SERVICE_RUNNABLE, "run1");
    Assert.assertEquals(ImmutableList.of("system.reads"), query.getMetricNames());

    query = MetricQueryParser.parse(
      URI.create("/system/apps/app1/services/serve1/runs/runid123/runnables/run1/reads?summary=true"));
    verifyTags(query.getSliceByTags(),
               Constants.DEFAULT_NAMESPACE,
               Tag.APP, "app1",
               Tag.SERVICE, "serve1",
               Tag.SERVICE_RUNNABLE, "run1");
    Assert.assertEquals(ImmutableList.of("system.reads"), query.getMetricNames());
    Assert.assertEquals("runid123", query.getSliceByTags().get(Tag.RUN_ID));
  }

  @Test
  public void testSpark() throws MetricsPathException  {
    MetricDataQuery query = MetricQueryParser.parse(
      URI.create("/system/apps/app1/spark/fakespark/sparkmetric?aggregate=true"));
    verifyTags(query.getSliceByTags(),
               Constants.DEFAULT_NAMESPACE,
               Tag.APP, "app1",
               Tag.SPARK, "fakespark");
    Assert.assertEquals(ImmutableList.of("system.sparkmetric"), query.getMetricNames());

    query = MetricQueryParser.parse(
      URI.create("/system/apps/app1/spark/fakespark/runs/runid123/sparkmetric?aggregate=true"));
    verifyTags(query.getSliceByTags(),
               Constants.DEFAULT_NAMESPACE,
               Tag.APP, "app1",
               Tag.SPARK, "fakespark");
    Assert.assertEquals(ImmutableList.of("system.sparkmetric"), query.getMetricNames());
    Assert.assertEquals("runid123", query.getSliceByTags().get(Tag.RUN_ID));
  }


  @Test(expected = MetricsPathException.class)
  public void testInvalidUserServices() throws MetricsPathException  {
    MetricQueryParser.parse(URI.create("/system/apps/app1/service/serve1/reads?summary=true"));
  }

  @Test(expected = MetricsPathException.class)
  public void testInvalidUserServicesTooManyPath() throws MetricsPathException  {
    MetricQueryParser.parse(URI.create("/system/apps/app1/services/serve1/runnables/run1/random/reads?summary=true"));
  }

  @Test
  public void testDataset() throws MetricsPathException  {
    MetricDataQuery query = MetricQueryParser.parse(
      URI.create("/system/datasets/dataset1/apps/app1/flows/flow1/runs/run1/" +
                   "flowlets/flowlet1/store.reads?summary=true"));
    verifyTags(query.getSliceByTags(),
               Constants.DEFAULT_NAMESPACE,
               Tag.APP, "app1",
               Tag.FLOW, "flow1",
               Tag.FLOWLET, "flowlet1");
    Assert.assertEquals(ImmutableList.of("system.store.reads"), query.getMetricNames());
    Assert.assertEquals("dataset1", query.getSliceByTags().get(Tag.DATASET));
    Assert.assertEquals("run1", query.getSliceByTags().get(Tag.RUN_ID));

    query = MetricQueryParser.parse(
      URI.create("/system/datasets/dataset1/apps/app1/flows/flow1/store.reads?summary=true"));
    verifyTags(query.getSliceByTags(),
               Constants.DEFAULT_NAMESPACE,
               Tag.APP, "app1",
               Tag.FLOW, "flow1");
    Assert.assertEquals(ImmutableList.of("system.store.reads"), query.getMetricNames());
    Assert.assertEquals("dataset1", query.getSliceByTags().get(Tag.DATASET));

    query = MetricQueryParser.parse(
      URI.create("/system/datasets/dataset1/apps/app1/flows/flow1/runs/123/store.reads?summary=true"));
    verifyTags(query.getSliceByTags(),
               Constants.DEFAULT_NAMESPACE,
               Tag.APP, "app1",
               Tag.FLOW, "flow1");
    Assert.assertEquals(ImmutableList.of("system.store.reads"), query.getMetricNames());
    Assert.assertEquals("dataset1", query.getSliceByTags().get(Tag.DATASET));
    Assert.assertEquals("123", query.getSliceByTags().get(Tag.RUN_ID));

    query = MetricQueryParser.parse(
      URI.create("/system/datasets/dataset1/apps/app1/store.reads?summary=true"));
    verifyTags(query.getSliceByTags(),
               Constants.DEFAULT_NAMESPACE,
               Tag.APP, "app1");
    Assert.assertEquals(ImmutableList.of("system.store.reads"), query.getMetricNames());
    Assert.assertEquals("dataset1", query.getSliceByTags().get(Tag.DATASET));

    query = MetricQueryParser.parse(
      URI.create("/system/datasets/dataset1/store.reads?summary=true"));
    verifyTags(query.getSliceByTags(),
               Constants.DEFAULT_NAMESPACE);
    Assert.assertEquals(ImmutableList.of("system.store.reads"), query.getMetricNames());
    Assert.assertEquals("dataset1", query.getSliceByTags().get(Tag.DATASET));
  }

  @Test
  public void testStream() throws MetricsPathException  {
    MetricDataQuery query = MetricQueryParser.parse(
      URI.create("/system/streams/stream1/collect.events?summary=true"));
    verifyTags(query.getSliceByTags(),
               Constants.DEFAULT_NAMESPACE);
    Assert.assertEquals(ImmutableList.of("system.collect.events"), query.getMetricNames());
    Assert.assertEquals("stream1", query.getSliceByTags().get(Tag.STREAM));
  }


  @Test
  public void testService() throws MetricsPathException  {
    MetricDataQuery query = MetricQueryParser.parse(
      URI.create("/system/services/appfabric/query.received?aggregate=true"));
    verifyTags(query.getSliceByTags(),
               "system",
               Tag.COMPONENT, "appfabric");
    Assert.assertEquals(ImmutableList.of("system.query.received"), query.getMetricNames());
  }


  @Test
  public void testHandler() throws MetricsPathException  {
    MetricDataQuery query = MetricQueryParser.parse(
      URI.create("/system/services/appfabric/handlers/AppFabricHttpHandler/runs/123/" +
                   "response.server-error?aggregate=true"));
    verifyTags(query.getSliceByTags(),
               "system",
               Tag.COMPONENT, "appfabric",
               Tag.HANDLER, "AppFabricHttpHandler");
    Assert.assertEquals(ImmutableList.of("system.response.server-error"), query.getMetricNames());
    Assert.assertEquals("123", query.getSliceByTags().get(Tag.RUN_ID));
  }

  @Test
  public void testMethod() throws MetricsPathException  {
    MetricDataQuery query = MetricQueryParser.parse(
      URI.create("/system/services/metrics/handlers/MetricsQueryHandler/methods/handleComponent/" +
                   "response.successful?aggregate=true"));
    verifyTags(query.getSliceByTags(),
               "system",
               Tag.COMPONENT, "metrics",
               Tag.HANDLER, "MetricsQueryHandler",
               Tag.METHOD, "handleComponent");
    Assert.assertEquals(ImmutableList.of("system.response.successful"), query.getMetricNames());
  }

  @Test(expected = MetricsPathException.class)
  public void testInvalidRequest() throws MetricsPathException {
    //handler instead of handlers
    MetricQueryParser.parse(
      URI.create("/system/services/metrics/handler/MetricsQueryHandler/response.successful?aggregate=true"));
  }

  @Test
  public void testCluster() throws MetricsPathException  {
    MetricDataQuery query = MetricQueryParser.parse(
      URI.create("/system/cluster/resources.total.storage?count=1&start=12345678&interpolate=step"));
    verifyTags(query.getSliceByTags(), "system");
    Assert.assertEquals(ImmutableList.of("system.resources.total.storage"), query.getMetricNames());
  }


  @Test
  public void testTransactions() throws MetricsPathException  {
    MetricDataQuery query = MetricQueryParser.parse(
      URI.create("/system/transactions/invalid?count=1&start=12345678&interpolate=step"));
    verifyTags(query.getSliceByTags(),
               "system",
               Tag.COMPONENT, "transactions");
    Assert.assertEquals(ImmutableList.of("system.invalid"), query.getMetricNames());
  }

  @Test
  public void testMetricURIDecoding() throws UnsupportedEncodingException, MetricsPathException {
    String weirdMetric = "/weird?me+tr ic#$name////";
    // encoded version or weirdMetric
    String encodedWeirdMetric = "%2Fweird%3Fme%2Btr%20ic%23%24name%2F%2F%2F%2F";
    MetricDataQuery query = MetricQueryParser.parse(
      URI.create("/user/apps/app1/flows/" + encodedWeirdMetric + "?aggregate=true"));
    verifyTags(query.getSliceByTags(),
               Constants.DEFAULT_NAMESPACE,
               Tag.APP, "app1");
    Assert.assertEquals(ImmutableList.of("user." + weirdMetric), query.getMetricNames());

    query = MetricQueryParser.parse(
      URI.create("/user/apps/app1/" + encodedWeirdMetric + "?aggregate=true"));
    verifyTags(query.getSliceByTags(),
               Constants.DEFAULT_NAMESPACE,
               Tag.APP, "app1");
    Assert.assertEquals(ImmutableList.of("user." + weirdMetric), query.getMetricNames());
  }


  @Test(expected = IllegalArgumentException.class)
  public void testUserMetricBadURIThrowsException() throws MetricsPathException {
    String badEncoding = "/%2";
    MetricQueryParser.parse(URI.create("/user/apps/app1/flows" + badEncoding + "?aggregate=true"));
  }

  @Test
  public void testBadPathsThrowExceptions() {
    int numBad = 0;
    String[] validPaths = {
      "/system/metric?aggregate=true",
      "/system/apps/appX/metric?aggregate=true",
      "/system/apps/appX/flows/metric?aggregate=true",
      "/system/apps/appX/flows/flowY/metric?aggregate=true",
      "/system/apps/appX/flows/flowY/flowlets/flowletZ/metric?aggregate=true",
      "/system/apps/appX/mapreduce/metric?aggregate=true",
      "/system/apps/appX/mapreduce/mapreduceY/metric?aggregate=true",
      "/system/apps/appX/mapreduce/mapreduceY/mappers/metric?aggregate=true",
      "/system/apps/appX/mapreduce/mapreduceY/reducers/metric?aggregate=true",
      "/system/datasets/datasetA/metric?aggregate=true",
      "/system/datasets/datasetA/apps/appX/metric?aggregate=true",
      "/system/datasets/datasetA/apps/appX/flows/flowY/metric?aggregate=true",
      "/system/datasets/datasetA/apps/appX/flows/flowY/flowlets/flowletZ/metric?aggregate=true",
      "/system/streams/streamA/metric?aggregate=true"
    };
    // check that miss-spelled paths and the like throw an exception.
    String[] invalidPaths = {
      "/syste/metric?aggregate=true",
      "/system/app/appX/metric?aggregate=true",
      "/system/apps/appX/flow/metric?aggregate=true",
      "/system/apps/appX/flows/flowY/flowlet/flowletZ/metric?aggregate=true",
      "/system/apps/appX/mapreduces/metric?aggregate=true",
      "/system/apps/appX/mapreduces/mapreduceY/metric?aggregate=true",
      "/system/apps/appX/mapreduce/mapreduceY/mapper/metric?aggregate=true",
      "/system/apps/appX/mapreduce/mapreduceY/reducer/metric?aggregate=true",
      "/system/dataset/datasetA/metric?aggregate=true",
      "/system/datasets/datasetA/app/appX/metric?aggregate=true",
      "/system/datasets/datasetA/apps/appX/flow/flowY/metric?aggregate=true",
      "/system/datasets/datasetA/apps/appX/flows/flowY/flowlet/flowletZ/metric?aggregate=true",
      "/system/stream/streamA/metric?aggregate=true"
    };
    for (String path : validPaths) {
      try {
        MetricQueryParser.parse(URI.create(path));
      } catch (MetricsPathException e) {
        numBad++;
      }
    }
    Assert.assertEquals(0, numBad);
    for (String path : invalidPaths) {
      try {
        MetricQueryParser.parse(URI.create(path));
      } catch (MetricsPathException e) {
        numBad++;
      }
    }
    Assert.assertEquals(invalidPaths.length, numBad);
  }

  private static void verifyTags(Map<String, String> sliceByTags, String... context) {
    // first is namespace
    String namespace = context[0];
    Assert.assertEquals(namespace, sliceByTags.get(Tag.NAMESPACE));

    for (int i = 1; i < context.length; i += 2) {
      Assert.assertEquals(context[i + 1], sliceByTags.get(context[i]));
    }
  }
}<|MERGE_RESOLUTION|>--- conflicted
+++ resolved
@@ -299,29 +299,6 @@
   }
 
   @Test
-<<<<<<< HEAD
-  public void testProcedure() throws MetricsPathException  {
-    MetricDataQuery query = MetricQueryParser.parse(
-      URI.create("/system/apps/app1/procedures/proc1/reads?summary=true"));
-    verifyTags(query.getSliceByTags(),
-               Constants.DEFAULT_NAMESPACE,
-               Tag.APP, "app1",
-               Tag.PROCEDURE, "proc1");
-    Assert.assertEquals(ImmutableList.of("system.reads"), query.getMetricNames());
-
-    query = MetricQueryParser.parse(
-      URI.create("/system/apps/app1/procedures/proc1/runs/run123/reads?summary=true"));
-    verifyTags(query.getSliceByTags(),
-               Constants.DEFAULT_NAMESPACE,
-               Tag.APP, "app1",
-               Tag.PROCEDURE, "proc1");
-    Assert.assertEquals(ImmutableList.of("system.reads"), query.getMetricNames());
-    Assert.assertEquals("run123", query.getSliceByTags().get(Tag.RUN_ID));
-  }
-
-  @Test
-=======
->>>>>>> 2f17ea39
   public void testUserServices() throws MetricsPathException  {
     MetricDataQuery query = MetricQueryParser.parse(
       URI.create("/system/apps/app1/services/serve1/reads?summary=true"));
